--- conflicted
+++ resolved
@@ -36,13 +36,10 @@
 		ShardCoordinator:                  world,
 		EpochNotifier:                     &EpochNotifierStub{},
 		SaveNFTToSystemAccountEnableEpoch: 100,
-<<<<<<< HEAD
-		GuardedAccountHandler:             world.GuardedAccountHandler,
-=======
 		MaxNumOfAddressesForTransferRole:  100,
 		FixAsyncCallbackCheckEnableEpoch:  100,
 		CheckFunctionArgumentEnableEpoch:  100,
->>>>>>> 8d5a8f11
+		GuardedAccountHandler:             world.GuardedAccountHandler,
 	}
 
 	builtinFuncFactory, err := builtInFunctions.NewBuiltInFunctionsCreator(argsBuiltIn)
