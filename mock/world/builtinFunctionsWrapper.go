--- conflicted
+++ resolved
@@ -30,19 +30,14 @@
 	dnsMap := makeDNSAddresses(numDNSAddresses)
 
 	argsBuiltIn := builtInFunctions.ArgsCreateBuiltInFunctionContainer{
-		GasMap:              gasMap,
-		MapDNSAddresses:     dnsMap,
-		Marshalizer:         WorldMarshalizer,
-		Accounts:            world.AccountsAdapter,
-		ShardCoordinator:    world,
-		EnableEpochsHandler: &mock.EnableEpochsHandlerStub{},
-		MaxNumOfAddressesForTransferRole:  100,
-<<<<<<< HEAD
-		FixAsyncCallbackCheckEnableEpoch:  100,
-		CheckFunctionArgumentEnableEpoch:  100,
-		GuardedAccountHandler:             world.GuardedAccountHandler,
-=======
->>>>>>> a71c16d1
+		GasMap:                           gasMap,
+		MapDNSAddresses:                  dnsMap,
+		Marshalizer:                      WorldMarshalizer,
+		Accounts:                         world.AccountsAdapter,
+		ShardCoordinator:                 world,
+		EnableEpochsHandler:              &mock.EnableEpochsHandlerStub{},
+		GuardedAccountHandler:            world.GuardedAccountHandler,
+		MaxNumOfAddressesForTransferRole: 100,
 	}
 
 	builtinFuncFactory, err := builtInFunctions.NewBuiltInFunctionsCreator(argsBuiltIn)
