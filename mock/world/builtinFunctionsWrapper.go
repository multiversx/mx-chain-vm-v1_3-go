package worldmock

import (
	"github.com/ElrondNetwork/arwen-wasm-vm/v1_3/config"
	"github.com/ElrondNetwork/elrond-vm-common"
	"github.com/ElrondNetwork/elrond-vm-common/builtInFunctions"
	"github.com/ElrondNetwork/elrond-vm-common/mock"
)

// WorldMarshalizer is the global marshalizer to be used by the components of
// the BuiltinFunctionsWrapper.
var WorldMarshalizer = &GogoProtoMarshalizer{}

// BuiltinFunctionsWrapper manages and initializes a BuiltInFunctionContainer
// along with its dependencies
type BuiltinFunctionsWrapper struct {
	Container       vmcommon.BuiltInFunctionContainer
	MapDNSAddresses map[string]struct{}
	World           *MockWorld
	Marshalizer     vmcommon.Marshalizer
}

// NewBuiltinFunctionsWrapper creates a new BuiltinFunctionsWrapper with
// default dependencies.
func NewBuiltinFunctionsWrapper(
	world *MockWorld,
	gasMap config.GasScheduleMap,
) (*BuiltinFunctionsWrapper, error) {

	dnsMap := makeDNSAddresses(numDNSAddresses)

	argsBuiltIn := builtInFunctions.ArgsCreateBuiltInFunctionContainer{
<<<<<<< HEAD
		GasMap:              gasMap,
		MapDNSAddresses:     dnsMap,
		Marshalizer:         WorldMarshalizer,
		Accounts:            world.AccountsAdapter,
		ShardCoordinator:    world,
		EnableEpochsHandler: &mock.EnableEpochsHandlerStub{},
=======
		GasMap:                            gasMap,
		MapDNSAddresses:                   dnsMap,
		Marshalizer:                       WorldMarshalizer,
		Accounts:                          world.AccountsAdapter,
		ShardCoordinator:                  world,
		EpochNotifier:                     &EpochNotifierStub{},
		SaveNFTToSystemAccountEnableEpoch: 100,
		MaxNumOfAddressesForTransferRole:  100,
		FixAsyncCallbackCheckEnableEpoch:  100,
		CheckFunctionArgumentEnableEpoch:  100,
>>>>>>> 8d5a8f11
	}

	builtinFuncFactory, err := builtInFunctions.NewBuiltInFunctionsCreator(argsBuiltIn)
	if err != nil {
		return nil, err
	}

	err = builtinFuncFactory.CreateBuiltInFunctionContainer()
	if err != nil {
		return nil, err
	}

	err = builtinFuncFactory.SetPayableHandler(world)
	if err != nil {
		return nil, err
	}

	builtinFuncsWrapper := &BuiltinFunctionsWrapper{
		Container:       builtinFuncFactory.BuiltInFunctionContainer(),
		MapDNSAddresses: argsBuiltIn.MapDNSAddresses,
		World:           world,
	}

	return builtinFuncsWrapper, nil
}

// ProcessBuiltInFunction delegates the execution of a real builtin function to
// the inner BuiltInFunctionContainer.
func (bf *BuiltinFunctionsWrapper) ProcessBuiltInFunction(input *vmcommon.ContractCallInput) (*vmcommon.VMOutput, error) {
	caller := bf.getAccountSharded(input.CallerAddr)
	recipient := bf.getAccountSharded(input.RecipientAddr)

	function, err := bf.Container.Get(input.Function)
	if err != nil {
		return nil, err
	}

	return function.ProcessBuiltinFunction(caller, recipient, input)
}

// GetBuiltinFunctionNames returns the list of defined builtin-in functions.
func (bf *BuiltinFunctionsWrapper) GetBuiltinFunctionNames() vmcommon.FunctionNames {
	return bf.Container.Keys()
}

// TODO change AccountMap to support this instead
func (bf *BuiltinFunctionsWrapper) getAccountSharded(address []byte) vmcommon.UserAccountHandler {
	accountShard := bf.World.ComputeId(address)
	if accountShard != bf.World.SelfId() {
		return nil
	}
	return bf.World.AcctMap.GetAccount(address)
}<|MERGE_RESOLUTION|>--- conflicted
+++ resolved
@@ -30,25 +30,13 @@
 	dnsMap := makeDNSAddresses(numDNSAddresses)
 
 	argsBuiltIn := builtInFunctions.ArgsCreateBuiltInFunctionContainer{
-<<<<<<< HEAD
 		GasMap:              gasMap,
 		MapDNSAddresses:     dnsMap,
 		Marshalizer:         WorldMarshalizer,
 		Accounts:            world.AccountsAdapter,
 		ShardCoordinator:    world,
 		EnableEpochsHandler: &mock.EnableEpochsHandlerStub{},
-=======
-		GasMap:                            gasMap,
-		MapDNSAddresses:                   dnsMap,
-		Marshalizer:                       WorldMarshalizer,
-		Accounts:                          world.AccountsAdapter,
-		ShardCoordinator:                  world,
-		EpochNotifier:                     &EpochNotifierStub{},
-		SaveNFTToSystemAccountEnableEpoch: 100,
 		MaxNumOfAddressesForTransferRole:  100,
-		FixAsyncCallbackCheckEnableEpoch:  100,
-		CheckFunctionArgumentEnableEpoch:  100,
->>>>>>> 8d5a8f11
 	}
 
 	builtinFuncFactory, err := builtInFunctions.NewBuiltInFunctionsCreator(argsBuiltIn)
