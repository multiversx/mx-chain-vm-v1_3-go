package worldmock

import (
	"bytes"
	"encoding/hex"
	"errors"
	"fmt"
	"math/big"

	"github.com/ElrondNetwork/elrond-go/core/vmcommon"
)

var _ vmcommon.BlockchainHook = (*MockWorld)(nil)

var zero = big.NewInt(0)

// NewAddress provides the address for a new account.
// It looks up the explicit new address mocks, if none found generates one using a fake but realistic algorithm.
func (b *MockWorld) NewAddress(creatorAddress []byte, creatorNonce uint64, _ []byte) ([]byte, error) {
	// custom error
	if b.Err != nil {
		return nil, b.Err
	}

	// explicit new address mocks
	for _, newAddressMock := range b.NewAddressMocks {
		if bytes.Equal(creatorAddress, newAddressMock.CreatorAddress) && creatorNonce == newAddressMock.CreatorNonce {
			b.LastCreatedContractAddress = newAddressMock.NewAddress
			return newAddressMock.NewAddress, nil
		}
	}

	// If a mock address wasn't registered for the specified creatorAddress, generate one automatically.
	// This is not the real algorithm but it's simple and close enough.
	if b.mockAddressGenerationEnabled {
		result := GenerateMockAddress(creatorAddress, creatorNonce)
		b.LastCreatedContractAddress = result
		return result, nil
	}
	// empty byte array signals not implemented, fallback to default
	return []byte{}, nil
}

// GetStorageData yields the storage value for a certain account and storage key.
// Should return an empty byte array if the key is missing from the account storage
func (b *MockWorld) GetStorageData(accountAddress []byte, key []byte) ([]byte, error) {
	// custom error
	if b.Err != nil {
		return nil, b.Err
	}

	acct := b.AcctMap.GetAccount(accountAddress)
	if acct == nil {
		return []byte{}, nil
	}
	return acct.StorageValue(string(key)), nil
}

// GetBlockhash should return the hash of the nth previous blockchain.
// Offset specifies how many blocks we need to look back.
func (b *MockWorld) GetBlockhash(nonce uint64) ([]byte, error) {
	if b.Err != nil {
		return nil, b.Err
	}
	currentNonce := b.CurrentNonce()
	if nonce > currentNonce {
		return nil, errors.New("blockhash nonce exceeds current nonce")
	}
	offsetInt32 := int(currentNonce - nonce)
	if offsetInt32 >= len(b.Blockhashes) {
		return nil, errors.New("requested nonce is older than the oldest available block nonce")
	}
	return b.Blockhashes[offsetInt32], nil
}

// LastNonce returns the nonce from from the last committed block
func (b *MockWorld) LastNonce() uint64 {
	if b.PreviousBlockInfo == nil {
		return 0
	}
	return b.PreviousBlockInfo.BlockNonce
}

// LastRound returns the round from the last committed block
func (b *MockWorld) LastRound() uint64 {
	if b.PreviousBlockInfo == nil {
		return 0
	}
	return b.PreviousBlockInfo.BlockRound
}

// LastTimeStamp returns the timeStamp from the last committed block
func (b *MockWorld) LastTimeStamp() uint64 {
	if b.PreviousBlockInfo == nil {
		return 0
	}
	return b.PreviousBlockInfo.BlockTimestamp
}

// LastRandomSeed returns the random seed from the last committed block
func (b *MockWorld) LastRandomSeed() []byte {
	if b.PreviousBlockInfo == nil {
		return nil
	}
	return b.PreviousBlockInfo.RandomSeed
}

// LastEpoch returns the epoch from the last committed block
func (b *MockWorld) LastEpoch() uint32 {
	if b.PreviousBlockInfo == nil {
		return 0
	}
	return b.PreviousBlockInfo.BlockEpoch
}

// GetStateRootHash returns the state root hash from the last committed block
func (b *MockWorld) GetStateRootHash() []byte {
	return b.StateRootHash
}

// CurrentNonce returns the nonce from the current block
func (b *MockWorld) CurrentNonce() uint64 {
	if b.CurrentBlockInfo == nil {
		return 0
	}
	return b.CurrentBlockInfo.BlockNonce
}

// CurrentRound returns the round from the current block
func (b *MockWorld) CurrentRound() uint64 {
	if b.CurrentBlockInfo == nil {
		return 0
	}
	return b.CurrentBlockInfo.BlockRound
}

// CurrentTimeStamp return the timestamp from the current block
func (b *MockWorld) CurrentTimeStamp() uint64 {
	if b.CurrentBlockInfo == nil {
		return 0
	}
	return b.CurrentBlockInfo.BlockTimestamp
}

// CurrentRandomSeed returns the random seed from the current header
func (b *MockWorld) CurrentRandomSeed() []byte {
	if b.CurrentBlockInfo == nil {
		return nil
	}
	return b.CurrentBlockInfo.RandomSeed
}

// CurrentEpoch returns the current epoch
func (b *MockWorld) CurrentEpoch() uint32 {
	if b.CurrentBlockInfo == nil {
		return 0
	}
	return b.CurrentBlockInfo.BlockEpoch
}

// ProcessBuiltInFunction -
func (b *MockWorld) ProcessBuiltInFunction(input *vmcommon.ContractCallInput) (*vmcommon.VMOutput, error) {
	// custom error
	if b.Err != nil {
		return nil, b.Err
	}

	return b.processBuiltInFunction(input)
}

// GetBuiltinFunctionNames -
<<<<<<< HEAD
func (b *BlockchainHookMock) GetBuiltinFunctionNames() vmcommon.FunctionNames {
	return getBuiltinFunctionNames()
=======
func (b *MockWorld) GetBuiltinFunctionNames() vmcommon.FunctionNames {
	return make(vmcommon.FunctionNames)
>>>>>>> f428fd97
}

// GetAllState simply returns the storage as-is.
func (b *MockWorld) GetAllState(accountAddress []byte) (map[string][]byte, error) {
	account := b.AcctMap.GetAccount(accountAddress)
	if account == nil {
		return nil, fmt.Errorf("account not found: %s", hex.EncodeToString(accountAddress))
	}
	return account.Storage, nil
}

// GetUserAccount retrieves account info from map, or error if not found.
func (b *MockWorld) GetUserAccount(address []byte) (vmcommon.UserAccountHandler, error) {
	// custom error
	if b.Err != nil {
		return nil, b.Err
	}

	account := b.AcctMap.GetAccount(address)
	if account == nil {
		return nil, fmt.Errorf("account not found: %s", hex.EncodeToString(address))
	}

	return account, nil
}

// GetShardOfAddress -
func (b *MockWorld) GetShardOfAddress(address []byte) uint32 {
	account := b.AcctMap.GetAccount(address)
	if account == nil {
		return 0
	}

	return account.ShardID
}

// IsSmartContract -
func (b *MockWorld) IsSmartContract(address []byte) bool {
	account := b.AcctMap.GetAccount(address)
	if account == nil {
		return false
	}

	return account.IsSmartContract
}

func (b *MockWorld) IsPayable(address []byte) (bool, error) {
	account := b.AcctMap.GetAccount(address)
	if account == nil {
		return true, nil
	}

	if !account.IsSmartContract {
		return true, nil
	}

	metadata := vmcommon.CodeMetadataFromBytes(account.CodeMetadata)
	return metadata.Payable, nil
}

func (b *MockWorld) SaveCompiledCode(codeHash []byte, code []byte) {
	b.CompiledCode[string(codeHash)] = code
}

func (b *MockWorld) GetCompiledCode(codeHash []byte) (bool, []byte) {
	code, found := b.CompiledCode[string(codeHash)]
	return found, code
}

func (b *MockWorld) ClearCompiledCodes() {
	b.CompiledCode = make(map[string][]byte)
}

// IsInterfaceNil returns true if underlying implementation is nil
func (b *MockWorld) IsInterfaceNil() bool {
	return b == nil
}<|MERGE_RESOLUTION|>--- conflicted
+++ resolved
@@ -169,13 +169,8 @@
 }
 
 // GetBuiltinFunctionNames -
-<<<<<<< HEAD
-func (b *BlockchainHookMock) GetBuiltinFunctionNames() vmcommon.FunctionNames {
+func (b *MockWorld) GetBuiltinFunctionNames() vmcommon.FunctionNames {
 	return getBuiltinFunctionNames()
-=======
-func (b *MockWorld) GetBuiltinFunctionNames() vmcommon.FunctionNames {
-	return make(vmcommon.FunctionNames)
->>>>>>> f428fd97
 }
 
 // GetAllState simply returns the storage as-is.
