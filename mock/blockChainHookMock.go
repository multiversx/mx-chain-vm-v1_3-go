package mock

import (
	"errors"
	"math/big"

	"github.com/ElrondNetwork/arwen-wasm-vm/arwen"
	vmcommon "github.com/ElrondNetwork/elrond-vm-common"
)

var ErrAccountDoesntExist = errors.New("account does not exist")
var ErrCantDetermineAccountExists = errors.New("can't determine whether account exists")

var zero = big.NewInt(0)

var _ vmcommon.BlockchainHook = (*BlockchainHookMock)(nil)

// Account holds the account info
type Account struct {
	Exists  bool
	Address []byte
	Nonce   uint64
	Balance *big.Int
	Storage map[string][]byte
	Code    []byte
	Err     error
}

// AccountMap is a map from address to account
type AccountsMap map[string]*Account

type BlockchainHookMock struct {
	Accounts      AccountsMap
	BlockHash     []byte
	LNonce        uint64
	LRound        uint64
	CNonce        uint64
	CRound        uint64
	LTimeStamp    uint64
	CTimeStamp    uint64
	LRandomSeed   []byte
	CRandomSeed   []byte
	LEpoch        uint32
	CEpoch        uint32
	StateRootHash []byte
	NewAddr       []byte
	Value         *big.Int
	Gas           uint64
	Err           error
}

func NewBlockchainHookMock() *BlockchainHookMock {
	return &BlockchainHookMock{
		Accounts: make(AccountsMap),
	}
}

func (b *BlockchainHookMock) AddAccount(account *Account) {
	if account.Storage == nil {
		account.Storage = make(map[string][]byte)
	}
	if account.Balance == nil {
		account.Balance = big.NewInt(0)
	}
	b.Accounts[string(account.Address)] = account
}

func (b *BlockchainHookMock) AddAccounts(accounts []*Account) {
	for _, account := range accounts {
		b.AddAccount(account)
	}
}

func (b *BlockchainHookMock) AccountExists(address []byte) (bool, error) {
	if b.Err != nil {
		return false, b.Err
	}

	account, ok := b.Accounts[string(address)]
	if !ok {
		return false, nil
	}

	if account.Err != nil {
		return false, account.Err
	}

	if !account.Exists {
		return false, nil
	}

	if account.Nonce == 0 && account.Balance.Cmp(zero) == 0 {
		return false, nil
	}

	return true, nil
}

func (b *BlockchainHookMock) NewAddress(creatorAddress []byte, creatorNonce uint64, vmType []byte) ([]byte, error) {
	if b.Err != nil {
		return nil, b.Err
	}

	return b.NewAddr, nil
}

func (b *BlockchainHookMock) GetBalance(address []byte) (*big.Int, error) {
	if b.Err != nil {
		return nil, b.Err
	}

	account, ok := b.Accounts[string(address)]
	if !ok {
		return nil, ErrAccountDoesntExist
	}

	if account.Err != nil {
		return nil, account.Err
	}

	if !account.Exists {
		return nil, ErrAccountDoesntExist
	}

	return account.Balance, nil
}

func (b *BlockchainHookMock) GetNonce(address []byte) (uint64, error) {
	if b.Err != nil {
		return 0, b.Err
	}

	account, ok := b.Accounts[string(address)]
	if !ok {
		return 0, ErrAccountDoesntExist
	}

	if account.Err != nil {
		return 0, account.Err
	}

	return account.Nonce, nil
}

func (b *BlockchainHookMock) GetStorageData(address []byte, index []byte) ([]byte, error) {
	if b.Err != nil {
		return nil, b.Err
	}

	account, ok := b.Accounts[string(address)]
	if !ok {
		return []byte{}, ErrAccountDoesntExist
	}

	if account.Err != nil {
		return nil, account.Err
	}

	return account.Storage[string(index)], nil
}

func (b *BlockchainHookMock) IsCodeEmpty(address []byte) (bool, error) {
	if b.Err != nil {
		return false, b.Err
	}

	account, ok := b.Accounts[string(address)]
	if !ok {
		return false, ErrAccountDoesntExist
	}

	if account.Err != nil {
		return false, account.Err
	}

	empty := len(account.Code) == 0
	return empty, nil
}

func (b *BlockchainHookMock) GetCode(address []byte) ([]byte, error) {
	if b.Err != nil {
		return nil, b.Err
	}

	account, ok := b.Accounts[string(address)]
	if !ok {
		return []byte{}, ErrAccountDoesntExist
	}

	if account.Err != nil {
		return nil, account.Err
	}

	return account.Code, nil
}

func (b *BlockchainHookMock) GetBlockhash(nonce uint64) ([]byte, error) {
	if b.Err != nil {
		return nil, b.Err
	}

	return b.BlockHash, nil
}

func (b *BlockchainHookMock) LastNonce() uint64 {
	return b.LNonce
}

func (b *BlockchainHookMock) LastRound() uint64 {
	return b.LRound
}

func (b *BlockchainHookMock) LastTimeStamp() uint64 {
	return b.LTimeStamp
}

func (b *BlockchainHookMock) LastRandomSeed() []byte {
	return b.LRandomSeed
}

func (b *BlockchainHookMock) LastEpoch() uint32 {
	return b.LEpoch
}

func (b *BlockchainHookMock) GetStateRootHash() []byte {
	return b.StateRootHash
}

func (b *BlockchainHookMock) CurrentNonce() uint64 {
	return b.CNonce
}

func (b *BlockchainHookMock) CurrentRound() uint64 {
	return b.CRound
}

func (b *BlockchainHookMock) CurrentTimeStamp() uint64 {
	return b.CTimeStamp
}

func (b *BlockchainHookMock) CurrentRandomSeed() []byte {
	return b.CRandomSeed
}

func (b *BlockchainHookMock) CurrentEpoch() uint32 {
	return b.CEpoch
}

func (b *BlockchainHookMock) ProcessBuiltInFunction(input *vmcommon.ContractCallInput) (*big.Int, uint64, error) {
<<<<<<< HEAD
	return b.Value, b.Gas, b.Err
=======
	return arwen.Zero, 0, nil
>>>>>>> 9e76b569
}

func (b *BlockchainHookMock) UpdateAccounts(outputAccounts map[string]*vmcommon.OutputAccount) {
	for strAddress, outputAccount := range outputAccounts {
		account, exists := b.Accounts[strAddress]
		if !exists {
			account = &Account{
				Address: outputAccount.Address,
				Balance: big.NewInt(0),
				Code:    nil,
				Storage: make(map[string][]byte),
				Nonce:   0,
			}
		}

		account.Exists = true
		if outputAccount.Nonce > account.Nonce {
			account.Nonce = outputAccount.Nonce
		}
		account.Balance.Add(account.Balance, outputAccount.BalanceDelta)
		if len(outputAccount.Code) > 0 {
			account.Code = outputAccount.Code
		}

		mergeStorageUpdates(account, outputAccount)
		b.Accounts[strAddress] = account
	}
}

func mergeStorageUpdates(
	leftAccount *Account,
	rightAccount *vmcommon.OutputAccount,
) {
	if leftAccount.Storage == nil {
		leftAccount.Storage = make(map[string][]byte)
	}
	for key, update := range rightAccount.StorageUpdates {
		leftAccount.Storage[key] = update.Data
	}
}<|MERGE_RESOLUTION|>--- conflicted
+++ resolved
@@ -247,11 +247,7 @@
 }
 
 func (b *BlockchainHookMock) ProcessBuiltInFunction(input *vmcommon.ContractCallInput) (*big.Int, uint64, error) {
-<<<<<<< HEAD
 	return b.Value, b.Gas, b.Err
-=======
-	return arwen.Zero, 0, nil
->>>>>>> 9e76b569
 }
 
 func (b *BlockchainHookMock) UpdateAccounts(outputAccounts map[string]*vmcommon.OutputAccount) {
