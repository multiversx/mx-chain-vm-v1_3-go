--- conflicted
+++ resolved
@@ -145,14 +145,11 @@
 	gasMap["ESDTNFTAddUri"] = value
 	gasMap["ESDTNFTUpdateAttributes"] = value
 	gasMap["ESDTNFTMultiTransfer"] = value
-<<<<<<< HEAD
-	gasMap["TrieLoadPerNode"] = value
-	gasMap["TrieStorePerNode"] = value
-=======
 	gasMap["SetGuardian"] = value
 	gasMap["GuardAccount"] = value
 	gasMap["UnGuardAccount"] = value
->>>>>>> 269597a1
+	gasMap["TrieLoadPerNode"] = value
+	gasMap["TrieStorePerNode"] = value
 
 	return gasMap
 }
