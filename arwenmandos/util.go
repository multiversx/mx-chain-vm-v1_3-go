package arwenmandos

import (
	"encoding/hex"
	"fmt"
	"math/big"

	mj "github.com/ElrondNetwork/arwen-wasm-vm/mandos-go/json/model"
	oj "github.com/ElrondNetwork/arwen-wasm-vm/mandos-go/orderedjson"
	worldmock "github.com/ElrondNetwork/arwen-wasm-vm/mock/world"
	"github.com/ElrondNetwork/elrond-go/core"
	"github.com/ElrondNetwork/elrond-go/core/vmcommon"
	"github.com/ElrondNetwork/elrond-go/data/esdt"
	"github.com/ElrondNetwork/elrond-go/process/smartContract/builtInFunctions"
)

func convertAccount(testAcct *mj.Account) *worldmock.Account {
	storage := make(map[string][]byte)
	for _, stkvp := range testAcct.Storage {
		key := string(stkvp.Key.Value)
		storage[key] = stkvp.Value.Value
	}

	if len(testAcct.Address.Value) != 32 {
		panic("bad test: account address should be 32 bytes long")
	}

	account := &worldmock.Account{
		Address:         testAcct.Address.Value,
		Nonce:           testAcct.Nonce.Value,
		Balance:         big.NewInt(0).Set(testAcct.Balance.Value),
		BalanceDelta:    big.NewInt(0),
		DeveloperReward: big.NewInt(0),
		Storage:         storage,
		Code:            []byte(testAcct.Code.Value),
		AsyncCallData:   testAcct.AsyncCallData,
		ShardID:         uint32(testAcct.Shard.Value),
		IsSmartContract: len(testAcct.Code.Value) > 0,
		CodeMetadata: (&vmcommon.CodeMetadata{
			Payable:     true,
			Upgradeable: true,
			Readable:    true,
		}).ToBytes(), // TODO: add explicit fields in mandos json
	}

	for _, mandosESDTData := range testAcct.ESDTData {
		tokenName := mandosESDTData.TokenIdentifier.Value
		tokenValue := mandosESDTData.Value.Value
		tokenNonce := mandosESDTData.Nonce.Value
		isFrozen := mandosESDTData.Frozen.Value > 0
		tokenKey := worldmock.MakeTokenKey(tokenName, tokenNonce)
		tokenData := &esdt.ESDigitalToken{
			Value:      tokenValue,
			Type:       uint32(core.Fungible),
			Properties: makeESDTUserMetadataBytes(isFrozen),
			TokenMetaData: &esdt.MetaData{
				Name:  tokenName,
				Nonce: tokenNonce,
			},
		}
		account.SetTokenData(tokenKey, tokenData)
	}

	for _, mandosESDTRoles := range testAcct.ESDTRoles {
		tokenName := mandosESDTRoles.TokenIdentifier.Value
		tokenRolesAsStrings := mandosESDTRoles.Roles
		account.SetTokenRolesAsStrings(tokenName, tokenRolesAsStrings)
	}

	return account
}

func makeESDTUserMetadataBytes(frozen bool) []byte {
	metadata := &builtInFunctions.ESDTUserMetadata{
		Frozen: frozen,
	}

	return metadata.ToBytes()
}

func convertNewAddressMocks(testNAMs []*mj.NewAddressMock) []*worldmock.NewAddressMock {
	var result []*worldmock.NewAddressMock
	for _, testNAM := range testNAMs {
		result = append(result, &worldmock.NewAddressMock{
			CreatorAddress: testNAM.CreatorAddress.Value,
			CreatorNonce:   testNAM.CreatorNonce.Value,
			NewAddress:     testNAM.NewAddress.Value,
		})
	}
	return result
}

func convertBlockInfo(testBlockInfo *mj.BlockInfo) *worldmock.BlockInfo {
	if testBlockInfo == nil {
		return nil
	}

	var randomsSeed [48]byte
	if testBlockInfo.BlockRandomSeed != nil {
		copy(randomsSeed[:], testBlockInfo.BlockRandomSeed.Value)
	}

	result := &worldmock.BlockInfo{
		BlockTimestamp: testBlockInfo.BlockTimestamp.Value,
		BlockNonce:     testBlockInfo.BlockNonce.Value,
		BlockRound:     testBlockInfo.BlockRound.Value,
		BlockEpoch:     uint32(testBlockInfo.BlockEpoch.Value),
		RandomSeed:     &randomsSeed,
	}

	return result
}

// this is a small hack, so we can reuse mandos's JSON printing in error messages
func convertLogToTestFormat(outputLog *vmcommon.LogEntry) *mj.LogEntry {
	testLog := mj.LogEntry{
		Address:    mj.JSONCheckBytesReconstructed(outputLog.Address),
		Identifier: mj.JSONCheckBytesReconstructed(outputLog.Identifier),
		Data:       mj.JSONCheckBytesReconstructed(outputLog.Data),
		Topics:     make([]mj.JSONCheckBytes, len(outputLog.Topics)),
	}
	for i, topic := range outputLog.Topics {
		testLog.Topics[i] = mj.JSONCheckBytesReconstructed(topic)
	}

	return &testLog
}

func bigIntPretty(i *big.Int) string {
	return fmt.Sprintf("0x%x (%d)", i, i)
}

func byteArrayPretty(bytes []byte) string {
	if len(bytes) == 0 {
		return "[]"
	}

	if canInterpretAsString(bytes) {
		return fmt.Sprintf("0x%s (``%s)", hex.EncodeToString(bytes), string(bytes))
	}

	asInt := big.NewInt(0).SetBytes(bytes)
	return fmt.Sprintf("0x%s (%d)", hex.EncodeToString(bytes), asInt)
}

func canInterpretAsString(bytes []byte) bool {
	if len(bytes) == 0 {
		return false
	}
	for _, b := range bytes {
		if b < 32 || b > 126 {
			return false
		}
	}
	return true
}

func generateTxHash(txIndex string) []byte {
	txIndexBytes := []byte(txIndex)
	if len(txIndexBytes) > 32 {
		return txIndexBytes[:32]
	}
	for i := len(txIndexBytes); i < 32; i++ {
		txIndexBytes = append(txIndexBytes, '.')
	}
	return txIndexBytes
}

// JSONCheckBytesString formats a list of JSONCheckBytes for printing to console.
func checkBytesListPretty(jcbs []mj.JSONCheckBytes) string {
	str := "["
	for i, jcb := range jcbs {
		if i > 0 {
			str += ", "
		}

		str += "\"" + oj.JSONString(jcb.Original) + "\""
	}
	return str + "]"
}

func addESDTToVMInput(esdtData *mj.ESDTData, vmInput *vmcommon.VMInput) {
	if esdtData != nil {
		vmInput.ESDTTokenName = esdtData.TokenIdentifier.Value
		vmInput.ESDTValue = esdtData.Value.Value
		vmInput.ESDTTokenNonce = esdtData.Nonce.Value
		if vmInput.ESDTTokenNonce != 0 {
			vmInput.ESDTTokenType = uint32(core.NonFungible)
<<<<<<< HEAD
=======
		} else {
			vmInput.ESDTTokenType = uint32(core.Fungible)
>>>>>>> cf013d7a
		}
	}
}<|MERGE_RESOLUTION|>--- conflicted
+++ resolved
@@ -186,11 +186,8 @@
 		vmInput.ESDTTokenNonce = esdtData.Nonce.Value
 		if vmInput.ESDTTokenNonce != 0 {
 			vmInput.ESDTTokenType = uint32(core.NonFungible)
-<<<<<<< HEAD
-=======
 		} else {
 			vmInput.ESDTTokenType = uint32(core.Fungible)
->>>>>>> cf013d7a
 		}
 	}
 }