package host

import (
	"bytes"
	"errors"
	"fmt"
	"math/big"
	"testing"

	"github.com/ElrondNetwork/arwen-wasm-vm/arwen"
	"github.com/ElrondNetwork/arwen-wasm-vm/config"
	contextmock "github.com/ElrondNetwork/arwen-wasm-vm/mock/context"
	"github.com/ElrondNetwork/elrond-go/core/vmcommon"
	"github.com/stretchr/testify/assert"
	"github.com/stretchr/testify/require"
)

var counterKey = []byte("COUNTER")
var WASMLocalsLimit = uint64(4000)

const (
	increment               = "increment"
	callRecursive           = "callRecursive"
	parentCallsChild        = "parentCallsChild"
	parentPerformAsyncCall  = "parentPerformAsyncCall"
	parentFunctionChildCall = "parentFunctionChildCall"
)

func TestNewArwen(t *testing.T) {
<<<<<<< HEAD
	host, err := DefaultTestArwen(t, &contextmock.BlockchainHookStub{})
=======
	host, err := defaultTestArwen(t, &mock.BlockchainHookStub{})
>>>>>>> 7dadd8d2
	require.Nil(t, err)
	require.NotNil(t, host)
}

func TestSCMem(t *testing.T) {
	code := GetTestSCCode("misc", "../../")
	host, _ := defaultTestArwenForCall(t, code, nil)
	input := DefaultTestContractCallInput()
	input.GasProvided = 100000
	input.Function = "iterate_over_byte_array"
	vmOutput, err := host.RunSmartContractCall(input)
	require.Nil(t, err)
	require.Equal(t, vmcommon.Ok, vmOutput.ReturnCode)

	testString := "this is some random string of bytes"
	expectedData := [][]byte{
		[]byte(testString),
		{35},
	}
	for _, c := range testString {
		expectedData = append(expectedData, []byte{byte(c)})
	}
	require.Equal(t, expectedData, vmOutput.ReturnData)
}

func TestExecution_DeployNewAddressErr(t *testing.T) {
	stubBlockchainHook := &contextmock.BlockchainHookStub{}

	errNewAddress := errors.New("new address error")

	host, _ := defaultTestArwen(t, stubBlockchainHook)
	input := DefaultTestContractCreateInput()
	stubBlockchainHook.GetUserAccountCalled = func(address []byte) (vmcommon.UserAccountHandler, error) {
		require.Equal(t, input.CallerAddr, address)
		return &contextmock.AccountMock{}, nil
	}
	stubBlockchainHook.NewAddressCalled = func(creatorAddress []byte, nonce uint64, vmType []byte) ([]byte, error) {
		require.Equal(t, input.CallerAddr, creatorAddress)
		require.Equal(t, uint64(0), nonce)
		require.Equal(t, defaultVMType, vmType)
		return nil, errNewAddress
	}

	vmOutput, err := host.RunSmartContractCreate(input)
	require.Nil(t, err)
	require.NotNil(t, vmOutput)
	require.Equal(t, vmcommon.ExecutionFailed, vmOutput.ReturnCode)
	require.Equal(t, errNewAddress.Error(), vmOutput.ReturnMessage)
}

func TestExecution_DeployOutOfGas(t *testing.T) {
	newAddress := []byte("new smartcontract")
	host := defaultTestArwenForDeployment(t, 24, newAddress)
	input := DefaultTestContractCreateInput()
	input.GasProvided = 8 // default deployment requires 9 units of Gas
	vmOutput, err := host.RunSmartContractCreate(input)
	require.Nil(t, err)
	require.NotNil(t, vmOutput)
	require.Equal(t, vmcommon.OutOfGas, vmOutput.ReturnCode)
	require.Equal(t, arwen.ErrNotEnoughGas.Error(), vmOutput.ReturnMessage)
}

func TestExecution_DeployNotWASM(t *testing.T) {
	newAddress := []byte("new smartcontract")
	host := defaultTestArwenForDeployment(t, 24, newAddress)
	input := DefaultTestContractCreateInput()
	input.GasProvided = 9
	input.ContractCode = []byte("not WASM")
	vmOutput, err := host.RunSmartContractCreate(input)
	require.Nil(t, err)
	require.NotNil(t, vmOutput)
	require.Equal(t, vmcommon.ContractInvalid, vmOutput.ReturnCode)
}

func TestExecution_DeployWASM_WithoutMemory(t *testing.T) {
	newAddress := []byte("new smartcontract")
	host := defaultTestArwenForDeployment(t, 24, newAddress)
	input := DefaultTestContractCreateInput()
	input.GasProvided = 1000
	input.ContractCode = GetTestSCCode("memoryless", "../../")
	vmOutput, err := host.RunSmartContractCreate(input)
	require.Nil(t, err)
	require.NotNil(t, vmOutput)
	require.Equal(t, vmcommon.ContractInvalid, vmOutput.ReturnCode)
}

func TestExecution_DeployWASM_WrongInit(t *testing.T) {
	newAddress := []byte("new smartcontract")
	host := defaultTestArwenForDeployment(t, 24, newAddress)
	input := DefaultTestContractCreateInput()
	input.GasProvided = 1000
	input.ContractCode = GetTestSCCode("init-wrong", "../../")
	vmOutput, err := host.RunSmartContractCreate(input)
	require.Nil(t, err)
	require.NotNil(t, vmOutput)
	require.Equal(t, vmcommon.ContractInvalid, vmOutput.ReturnCode)
}

func TestExecution_DeployWASM_WrongMethods(t *testing.T) {
	newAddress := []byte("new smartcontract")
	host := defaultTestArwenForDeployment(t, 24, newAddress)
	input := DefaultTestContractCreateInput()
	input.GasProvided = 1000
	input.ContractCode = GetTestSCCode("signatures", "../../")
	vmOutput, err := host.RunSmartContractCreate(input)
	require.Nil(t, err)
	require.NotNil(t, vmOutput)
	require.Equal(t, vmcommon.ContractInvalid, vmOutput.ReturnCode)
}

func TestExecution_DeployWASM_Successful(t *testing.T) {
	newAddress := []byte("new smartcontract")
	host := defaultTestArwenForDeployment(t, 24, newAddress)
	input := DefaultTestContractCreateInput()
	input.CallValue = big.NewInt(88)
	input.GasProvided = 1000
	input.ContractCode = GetTestSCCode("init-correct", "../../")
	input.Arguments = [][]byte{{0}}

	vmOutput, err := host.RunSmartContractCreate(input)
	require.Nil(t, err)
	require.NotNil(t, vmOutput)
	require.Equal(t, vmcommon.Ok, vmOutput.ReturnCode)
	require.Len(t, vmOutput.ReturnData, 1)
	require.Equal(t, []byte("init successful"), vmOutput.ReturnData[0])
	require.Equal(t, uint64(528), vmOutput.GasRemaining)
	require.Len(t, vmOutput.OutputAccounts, 2)
	require.Equal(t, uint64(24), vmOutput.OutputAccounts["caller"].Nonce)
	require.Equal(t, input.ContractCode, vmOutput.OutputAccounts[string(newAddress)].Code)
	require.Equal(t, big.NewInt(88), vmOutput.OutputAccounts[string(newAddress)].BalanceDelta)
}

func TestExecution_DeployWASM_Popcnt(t *testing.T) {
	newAddress := []byte("new smartcontract")
	host := defaultTestArwenForDeployment(t, 24, newAddress)
	input := DefaultTestContractCreateInput()
	input.CallValue = big.NewInt(88)
	input.GasProvided = 1000
	input.ContractCode = GetTestSCCode("init-simple-popcnt", "../../")
	input.Arguments = [][]byte{}

	vmOutput, err := host.RunSmartContractCreate(input)
	require.Nil(t, err)
	require.NotNil(t, vmOutput)
	require.Equal(t, vmcommon.Ok, vmOutput.ReturnCode)
	require.Len(t, vmOutput.ReturnData, 1)
	require.Equal(t, []byte{3}, vmOutput.ReturnData[0])
}

func TestExecution_DeployWASM_AtMaximumLocals(t *testing.T) {
	newAddress := []byte("new smartcontract")
	host := defaultTestArwenForDeployment(t, 24, newAddress)
	input := DefaultTestContractCreateInput()
	input.CallValue = big.NewInt(88)
	input.GasProvided = 1000
	input.ContractCode = makeBytecodeWithLocals(WASMLocalsLimit)
	input.Arguments = [][]byte{{0}}

	vmOutput, err := host.RunSmartContractCreate(input)
	require.Nil(t, err)
	require.NotNil(t, vmOutput)
	require.Equal(t, vmcommon.Ok, vmOutput.ReturnCode)
}

func TestExecution_DeployWASM_MoreThanMaximumLocals(t *testing.T) {
	newAddress := []byte("new smartcontract")
	host := defaultTestArwenForDeployment(t, 24, newAddress)
	input := DefaultTestContractCreateInput()
	input.CallValue = big.NewInt(88)
	input.GasProvided = 1000
	input.ContractCode = makeBytecodeWithLocals(WASMLocalsLimit + 1)
	input.Arguments = [][]byte{{0}}

	vmOutput, err := host.RunSmartContractCreate(input)
	require.Nil(t, err)
	require.NotNil(t, vmOutput)
	require.Equal(t, vmcommon.ContractInvalid, vmOutput.ReturnCode)
}

func TestExecution_DeployWASM_Init_Errors(t *testing.T) {
	newAddress := []byte("new smartcontract")
	host := defaultTestArwenForDeployment(t, 24, newAddress)
	input := DefaultTestContractCreateInput()
	input.CallValue = big.NewInt(88)
	input.GasProvided = 1000
	input.ContractCode = GetTestSCCode("init-correct", "../../")

	// init() calls signalError()
	input.Arguments = [][]byte{{1}}
	vmOutput, err := host.RunSmartContractCreate(input)
	require.Nil(t, err)
	require.NotNil(t, vmOutput)
	require.Equal(t, vmcommon.UserError, vmOutput.ReturnCode)

	// init() starts an infinite loop
	input.Arguments = [][]byte{{2}}
	vmOutput, err = host.RunSmartContractCreate(input)
	require.Nil(t, err)
	require.NotNil(t, vmOutput)
	require.Equal(t, vmcommon.OutOfGas, vmOutput.ReturnCode)
}

func TestExecution_ManyDeployments(t *testing.T) {
	if testing.Short() {
		t.Skip("not a short test")
	}

	ownerNonce := uint64(23)
	newAddress := "new smartcontract"
	stubBlockchainHook := &contextmock.BlockchainHookStub{}
	stubBlockchainHook.GetUserAccountCalled = func(address []byte) (vmcommon.UserAccountHandler, error) {
		return &contextmock.AccountMock{Nonce: ownerNonce}, nil
	}
	stubBlockchainHook.NewAddressCalled = func(creatorAddress []byte, nonce uint64, vmType []byte) ([]byte, error) {
		ownerNonce++
		return []byte(newAddress + " " + fmt.Sprint(ownerNonce)), nil
	}

	host, _ := defaultTestArwen(t, stubBlockchainHook)
	input := DefaultTestContractCreateInput()
	input.CallerAddr = []byte("owner")
	input.Arguments = make([][]byte, 0)
	input.CallValue = big.NewInt(88)
	input.ContractCode = GetTestSCCode("init-simple", "../../")

	numDeployments := 100000
	for i := 0; i < numDeployments; i++ {
		input.GasProvided = 100000
		vmOutput, err := host.RunSmartContractCreate(input)
		require.Nil(t, err)
		require.NotNil(t, vmOutput)
		if vmOutput.ReturnCode != vmcommon.Ok {
			fmt.Printf("Deployed %d SCs\n", i)
			fmt.Printf(vmOutput.ReturnMessage)
		}
		require.Equal(t, vmcommon.Ok, vmOutput.ReturnCode)
	}
}

func TestExecution_Deploy_DisallowFloatingPoint(t *testing.T) {
	newAddress := []byte("new smartcontract")
	host := defaultTestArwenForDeployment(t, 24, newAddress)
	input := DefaultTestContractCreateInput()
	input.CallValue = big.NewInt(88)
	input.GasProvided = 1000
	input.ContractCode = GetTestSCCode("num-with-fp", "../../")

	vmOutput, err := host.RunSmartContractCreate(input)
	require.Nil(t, err)
	require.NotNil(t, vmOutput)
	require.Equal(t, vmcommon.ContractInvalid, vmOutput.ReturnCode)
}

func TestExecution_CallGetUserAccountErr(t *testing.T) {
	stubBlockchainHook := &contextmock.BlockchainHookStub{}

	errGetAccount := errors.New("get code error")

	host, _ := defaultTestArwen(t, stubBlockchainHook)
	input := DefaultTestContractCallInput()
	stubBlockchainHook.GetUserAccountCalled = func(address []byte) (vmcommon.UserAccountHandler, error) {
		return nil, errGetAccount
	}

	vmOutput, err := host.RunSmartContractCall(input)
	require.Nil(t, err)
	require.NotNil(t, vmOutput)
	require.Equal(t, vmcommon.ContractNotFound, vmOutput.ReturnCode)
	require.Equal(t, arwen.ErrContractNotFound.Error(), vmOutput.ReturnMessage)
}

func TestExecution_CallOutOfGas(t *testing.T) {
	code := GetTestSCCode("counter", "../../")
	host, _ := defaultTestArwenForCall(t, code, nil)
	input := DefaultTestContractCallInput()
	input.Function = increment

	vmOutput, err := host.RunSmartContractCall(input)
	require.Nil(t, err)
	require.NotNil(t, vmOutput)
	require.Equal(t, vmcommon.OutOfGas, vmOutput.ReturnCode)
	require.Equal(t, arwen.ErrNotEnoughGas.Error(), vmOutput.ReturnMessage)
}

func TestExecution_CallWasmerError(t *testing.T) {
	code := []byte("not WASM")
	host, _ := defaultTestArwenForCall(t, code, nil)
	input := DefaultTestContractCallInput()
	input.GasProvided = 100000
	input.Function = increment

	vmOutput, err := host.RunSmartContractCall(input)
	require.Nil(t, err)
	require.NotNil(t, vmOutput)
	require.Equal(t, vmcommon.ContractInvalid, vmOutput.ReturnCode)
}

func TestExecution_CallSCMethod(t *testing.T) {
	code := GetTestSCCode("counter", "../../")
	host, _ := defaultTestArwenForCall(t, code, nil)
	input := DefaultTestContractCallInput()
	input.GasProvided = 100000

	// Calling init() directly is forbidden
	input.Function = "init"
	vmOutput, err := host.RunSmartContractCall(input)
	require.Nil(t, err)
	require.NotNil(t, vmOutput)
	require.Equal(t, vmcommon.UserError, vmOutput.ReturnCode)
	require.Equal(t, arwen.ErrInitFuncCalledInRun.Error(), vmOutput.ReturnMessage)

	// Calling callBack() directly is forbidden
	input.Function = "callBack"
	vmOutput, err = host.RunSmartContractCall(input)
	require.Nil(t, err)
	require.NotNil(t, vmOutput)
	require.Equal(t, vmcommon.UserError, vmOutput.ReturnCode)
	require.Equal(t, arwen.ErrCallBackFuncCalledInRun.Error(), vmOutput.ReturnMessage)

	// Handle calling a missing function
	input.Function = "wrong"
	vmOutput, err = host.RunSmartContractCall(input)
	require.Nil(t, err)
	require.NotNil(t, vmOutput)
	require.Equal(t, vmcommon.FunctionNotFound, vmOutput.ReturnCode)
}

func TestExecution_Call_Successful(t *testing.T) {
	code := GetTestSCCode("counter", "../../")
	host, stubBlockchainHook := defaultTestArwenForCall(t, code, nil)
	stubBlockchainHook.GetStorageDataCalled = func(scAddress []byte, key []byte) ([]byte, error) {
		return big.NewInt(1001).Bytes(), nil
	}
	input := DefaultTestContractCallInput()
	input.GasProvided = 100000
	input.Function = increment

	vmOutput, err := host.RunSmartContractCall(input)
	require.Nil(t, err)
	require.NotNil(t, vmOutput)
	require.Len(t, vmOutput.OutputAccounts, 1)
	require.Len(t, vmOutput.OutputAccounts[string(parentAddress)].StorageUpdates, 1)

	storedBytes := vmOutput.OutputAccounts[string(parentAddress)].StorageUpdates[string(counterKey)].Data
	require.Equal(t, big.NewInt(1002).Bytes(), storedBytes)
}

func TestExecution_Call_GasConsumptionOnLocals(t *testing.T) {
	gasWithZeroLocals, gasSchedule := callCustomSCAndGetGasUsed(t, 0)
	costPerLocal := uint64(gasSchedule.WASMOpcodeCost.LocalAllocate)

	UnmeteredLocals := uint64(gasSchedule.WASMOpcodeCost.LocalsUnmetered)

	// Any number of local variables below `UnmeteredLocals` must be instantiated
	// without metering, i.e. gas-free.
	for _, locals := range []uint64{1, UnmeteredLocals / 2, UnmeteredLocals} {
		gasUsed, _ := callCustomSCAndGetGasUsed(t, locals)
		require.Equal(t, gasWithZeroLocals, gasUsed)
	}

	// Any number of local variables above `UnmeteredLocals` must be instantiated
	// with metering, i.e. will cost gas.
	for _, locals := range []uint64{UnmeteredLocals + 1, UnmeteredLocals * 2, UnmeteredLocals * 4} {
		gasUsed, _ := callCustomSCAndGetGasUsed(t, locals)
		meteredLocals := locals - UnmeteredLocals
		costOfLocals := costPerLocal * meteredLocals
		expectedGasUsed := gasWithZeroLocals + costOfLocals
		require.Equal(t, expectedGasUsed, gasUsed)
	}
}

func callCustomSCAndGetGasUsed(t *testing.T, locals uint64) (uint64, *config.GasCost) {
	code := makeBytecodeWithLocals(locals)
	host, _ := defaultTestArwenForCall(t, code, nil)
	gasSchedule := host.Metering().GasSchedule()

	gasLimit := uint64(100000)
	input := DefaultTestContractCallInput()
	input.GasProvided = gasLimit
	input.Function = "answer"

	vmOutput, err := host.RunSmartContractCall(input)
	require.Nil(t, err)
	require.NotNil(t, vmOutput)

	compilationCost := uint64(len(code)) * gasSchedule.BaseOperationCost.CompilePerByte
	return gasLimit - vmOutput.GasRemaining - compilationCost, gasSchedule
}

func TestExecution_ExecuteOnSameContext_Simple(t *testing.T) {
	parentCode := GetTestSCCode("exec-same-ctx-simple-parent", "../../")
	childCode := GetTestSCCode("exec-same-ctx-simple-child", "../../")

	host, _ := defaultTestArwenForTwoSCs(t, parentCode, childCode, big.NewInt(1000))
	input := DefaultTestContractCallInput()
	input.RecipientAddr = parentAddress
	input.Function = parentFunctionChildCall
	input.GasProvided = gasProvided

	vmOutput, err := host.RunSmartContractCall(input)
	require.Nil(t, err)

	expectedVMOutput := expectedVMOutputSameCtxSimple(parentCode, childCode)
	require.Equal(t, expectedVMOutput, vmOutput)
}

func TestExecution_Call_Breakpoints(t *testing.T) {
	t.Parallel()

	code := GetTestSCCode("breakpoint", "../../")
	host, _ := defaultTestArwenForCall(t, code, nil)
	input := DefaultTestContractCallInput()
	input.GasProvided = 100000
	input.Function = "testFunc"

	// Send the number 15 to the SC, causing it to finish with the number 100
	input.Arguments = [][]byte{{15}}
	vmOutput, err := host.RunSmartContractCall(input)
	require.Nil(t, err)
	require.NotNil(t, vmOutput)
	require.Equal(t, vmcommon.Ok, vmOutput.ReturnCode)
	require.Equal(t, [][]byte{{100}}, vmOutput.ReturnData)

	// Send the number 1 to the SC, causing it to exit with ReturnMessage "exit
	// here" if the breakpoint mechanism works properly, or with the
	// ReturnMessage "exit later" if the breakpoint mechanism fails to stop the
	// execution.
	input.Arguments = [][]byte{{1}}
	vmOutput, err = host.RunSmartContractCall(input)
	require.Nil(t, err)
	require.NotNil(t, vmOutput)
	require.Equal(t, vmcommon.UserError, vmOutput.ReturnCode)
	require.Len(t, vmOutput.ReturnData, 0)
	require.Equal(t, "exit here", vmOutput.ReturnMessage)
}

func TestExecution_ExecuteOnSameContext_Prepare(t *testing.T) {
	parentCode := GetTestSCCode("exec-same-ctx-parent", "../../")
	parentSCBalance := big.NewInt(1000)

	// Execute the parent SC method "parentFunctionPrepare", which sets storage,
	// finish data and performs a transfer. This step validates the test to the
	// actual call to ExecuteOnSameContext().
	host, _ := defaultTestArwenForCall(t, parentCode, parentSCBalance)
	input := DefaultTestContractCallInput()
	input.RecipientAddr = parentAddress
	input.Function = "parentFunctionPrepare"
	input.GasProvided = gasProvided

	vmOutput, err := host.RunSmartContractCall(input)
	require.Nil(t, err)
	require.Equal(t, vmcommon.Ok, vmOutput.ReturnCode)

	expectedVMOutput := expectedVMOutputSameCtxPrepare(parentCode)
	require.Equal(t, expectedVMOutput, vmOutput)
}

func TestExecution_ExecuteOnSameContext_Wrong(t *testing.T) {
	parentCode := GetTestSCCode("exec-same-ctx-parent", "../../")
	parentSCBalance := big.NewInt(1000)

	// Call parentFunctionWrongCall() of the parent SC, which will try to call a
	// non-existing SC.
	host, _ := defaultTestArwenForCall(t, parentCode, parentSCBalance)
	input := DefaultTestContractCallInput()
	input.RecipientAddr = parentAddress
	input.Function = "parentFunctionWrongCall"
	input.GasProvided = gasProvided

	vmOutput, err := host.RunSmartContractCall(input)
	require.Nil(t, err)
	require.NotNil(t, vmOutput)

	if host.Runtime().ElrondSyncExecAPIErrorShouldFailExecution() == false {
		expectedVMOutput := expectedVMOutputSameCtxWrongContractCalled(parentCode)
		require.Equal(t, expectedVMOutput, vmOutput)
	} else {
		require.Equal(t, vmcommon.ExecutionFailed, vmOutput.ReturnCode)
		require.Equal(t, "account not found", vmOutput.ReturnMessage)
		require.Zero(t, vmOutput.GasRemaining)
	}
}

func TestExecution_ExecuteOnSameContext_OutOfGas(t *testing.T) {
	// Scenario:
	// Parent sets data into the storage, finishes data and creates a bigint
	// Parent calls executeOnSameContext, sending some value as well
	// Parent provides insufficient gas to executeOnSameContext (enoguh to start the SC though)
	// Child SC starts executing: sets data into the storage, finishes data and changes the bigint
	// Child starts an infinite loop, which must surely end with OutOfGas
	// Execution returns to parent, which finishes with the result of executeOnSameContext
	// Assertions: modifications made by the child are did not take effect
	// Assertions: the value sent by the parent to the child was returned to the parent
	// Assertions: the parent lost all the gas provided to executeOnSameContext
	parentCode := GetTestSCCode("exec-same-ctx-parent", "../../")
	childCode := GetTestSCCode("exec-same-ctx-child", "../../")
	parentSCBalance := big.NewInt(1000)

	// Call parentFunctionChildCall_OutOfGas() of the parent SC, which will call
	// the child SC using executeOnSameContext() with sufficient gas for
	// compilation and starting, but the child starts an infinite loop which will
	// end in OutOfGas.
	host, _ := defaultTestArwenForTwoSCs(t, parentCode, childCode, parentSCBalance)
	input := DefaultTestContractCallInput()
	input.RecipientAddr = parentAddress
	input.Function = "parentFunctionChildCall_OutOfGas"
	input.GasProvided = gasProvided

	vmOutput, err := host.RunSmartContractCall(input)
	require.Nil(t, err)
	require.NotNil(t, vmOutput)

	if host.Runtime().ElrondSyncExecAPIErrorShouldFailExecution() == false {
		expectedVMOutput := expectedVMOutputSameCtxOutOfGas(parentCode, childCode)
		assert.Equal(t, int64(42), host.BigInt().GetOne(0).Int64())
		require.Equal(t, expectedVMOutput, vmOutput)
	} else {
		require.Equal(t, vmcommon.ExecutionFailed, vmOutput.ReturnCode)
		require.Equal(t, arwen.ErrNotEnoughGas.Error(), vmOutput.ReturnMessage)
		require.Zero(t, vmOutput.GasRemaining)
	}
}

func TestExecution_ExecuteOnSameContext_Successful(t *testing.T) {
	parentCode := GetTestSCCode("exec-same-ctx-parent", "../../")
	childCode := GetTestSCCode("exec-same-ctx-child", "../../")
	parentSCBalance := big.NewInt(1000)

	// Call parentFunctionChildCall() of the parent SC, which will call the child
	// SC and pass some arguments using executeOnSameContext().
	host, _ := defaultTestArwenForTwoSCs(t, parentCode, childCode, parentSCBalance)
	input := DefaultTestContractCallInput()
	input.RecipientAddr = parentAddress
	input.Function = parentFunctionChildCall
	input.GasProvided = gasProvided

	vmOutput, err := host.RunSmartContractCall(input)
	require.Nil(t, err)
	expectedVMOutput := expectedVMOutputSameCtxSuccessfulChildCall(parentCode, childCode)
	require.Equal(t, expectedVMOutput, vmOutput)
}

func TestExecution_ExecuteOnSameContext_Successful_BigInts(t *testing.T) {
	parentCode := GetTestSCCode("exec-same-ctx-parent", "../../")
	childCode := GetTestSCCode("exec-same-ctx-child", "../../")
	parentSCBalance := big.NewInt(1000)

	// Call parentFunctionChildCall_BigInts() of the parent SC, which will call a
	// method of the child SC that takes some big Int references as arguments and
	// produce a new big Int out of the arguments.
	host, _ := defaultTestArwenForTwoSCs(t, parentCode, childCode, parentSCBalance)
	input := DefaultTestContractCallInput()
	input.RecipientAddr = parentAddress
	input.Function = "parentFunctionChildCall_BigInts"
	input.GasProvided = gasProvided

	vmOutput, err := host.RunSmartContractCall(input)
	require.Nil(t, err)
	expectedVMOutput := expectedVMOutputSameCtxSuccessfulChildCallBigInts(parentCode, childCode)
	require.Equal(t, expectedVMOutput, vmOutput)
}

func TestExecution_ExecuteOnSameContext_Recursive_Direct(t *testing.T) {
	// Scenario:
	// SC has a method "callRecursive" which takes a byte as argument (number of recursive calls)
	// callRecursive() saves to storage "keyNNN" → "valueNNN", where NNN is the argument
	// callRecursive() saves to storage a counter starting at 1, increased by every recursive call
	// callRecursive() creates a bigInt and increments it with every iteration
	// callRecursive() finishes "finishNNN" in each iteration
	// callRecursive() calls itself using executeOnSameContext(), with the argument decremented
	// callRecursive() handles argument == 0 as follows: saves to storage the
	//		value of the bigInt counter, then exits without recursive call
	// Assertions: the VMOutput must contain as many StorageUpdates as the argument requires
	// Assertions: the VMOutput must contain as many finished values as the argument requires
	// Assertions: there must be a StorageUpdate with the value of the bigInt counter
	code := GetTestSCCode("exec-same-ctx-recursive", "../../")
	scBalance := big.NewInt(1000)

	host, _ := defaultTestArwenForCall(t, code, scBalance)
	input := DefaultTestContractCallInput()
	input.RecipientAddr = parentAddress
	input.Function = callRecursive
	input.GasProvided = gasProvided

	recursiveCalls := byte(5)
	input.Arguments = [][]byte{
		{recursiveCalls},
	}

	vmOutput, err := host.RunSmartContractCall(input)
	require.Nil(t, err)

	// TODO set proper gas calculation in the expectedVMOutput, like the other
	// tests
	expectedVMOutput := expectedVMOutputSameCtxRecursiveDirect(code, int(recursiveCalls))
	expectedVMOutput.GasRemaining = vmOutput.GasRemaining
	require.Equal(t, expectedVMOutput, vmOutput)
	require.Equal(t, int64(recursiveCalls+1), host.BigInt().GetOne(16).Int64())
}

func TestExecution_ExecuteOnSameContext_Recursive_Direct_ErrMaxInstances(t *testing.T) {
	code := GetTestSCCode("exec-same-ctx-recursive", "../../")
	scBalance := big.NewInt(1000)

	host, _ := defaultTestArwenForCall(t, code, scBalance)
	input := DefaultTestContractCallInput()
	input.RecipientAddr = parentAddress
	input.Function = callRecursive
	input.GasProvided = gasProvided

	recursiveCalls := byte(11)
	input.Arguments = [][]byte{
		{recursiveCalls},
	}

	vmOutput, err := host.RunSmartContractCall(input)
	require.Nil(t, err)
	require.NotNil(t, vmOutput)
	if host.Runtime().ElrondSyncExecAPIErrorShouldFailExecution() == false {
		expectedVMOutput := expectedVMOutputSameCtxRecursiveDirectErrMaxInstances(code, int(recursiveCalls))
		expectedVMOutput.GasRemaining = vmOutput.GasRemaining
		require.Equal(t, expectedVMOutput, vmOutput)
		require.Equal(t, int64(1), host.BigInt().GetOne(16).Int64())
	} else {
		require.Equal(t, vmcommon.ExecutionFailed, vmOutput.ReturnCode)
		require.Equal(t, arwen.ErrExecutionFailed.Error(), vmOutput.ReturnMessage)
		require.Zero(t, vmOutput.GasRemaining)
	}
}

func TestExecution_ExecuteOnSameContext_Recursive_Mutual_Methods(t *testing.T) {
	// Scenario:
	// SC has a method "callRecursiveMutualMethods" which takes a byte as
	//		argument (number of recursive calls)
	// callRecursiveMutualMethods() sets the finish value "start recursive mutual calls"
	// callRecursiveMutualMethods() calls recursiveMethodA() on the same context,
	//		passing the argument

	// recursiveMethodA() saves to storage "AkeyNNN" → "AvalueNNN", where NNN is the argument
	// recursiveMethodA() saves to storage a counter starting at 1, increased by every recursive call
	// recursiveMethodA() creates a bigInt and increments it with every iteration
	// recursiveMethodA() finishes "AfinishNNN" in each iteration
	// recursiveMethodA() calls recursiveMethodB() with the argument decremented
	// recursiveMethodB() is a copy of recursiveMethodA()
	// when argument == 0, either of them will save to storage the
	//		value of the bigInt counter, then exits without recursive call
	// callRecursiveMutualMethods() sets the finish value "end recursive mutual calls" and exits
	// Assertions: the VMOutput must contain as many StorageUpdates as the argument requires
	// Assertions: the VMOutput must contain as many finished values as the argument requires
	// Assertions: there must be a StorageUpdate with the value of the bigInt counter
	code := GetTestSCCode("exec-same-ctx-recursive", "../../")
	scBalance := big.NewInt(1000)

	host, _ := defaultTestArwenForCall(t, code, scBalance)
	input := DefaultTestContractCallInput()
	input.RecipientAddr = parentAddress
	input.Function = "callRecursiveMutualMethods"
	input.GasProvided = gasProvided

	recursiveCalls := byte(5)
	input.Arguments = [][]byte{
		{recursiveCalls},
	}

	vmOutput, err := host.RunSmartContractCall(input)
	require.Nil(t, err)
	// TODO set proper gas calculation in the expectedVMOutput, like the other
	// tests
	expectedVMOutput := expectedVMOutputSameCtxRecursiveMutualMethods(code, int(recursiveCalls))
	expectedVMOutput.GasRemaining = vmOutput.GasRemaining
	require.Equal(t, expectedVMOutput, vmOutput)
	require.Equal(t, int64(recursiveCalls+1), host.BigInt().GetOne(16).Int64())
}

func TestExecution_ExecuteOnSameContext_Recursive_Mutual_SCs(t *testing.T) {
	// Scenario:
	// Parent has method parentCallChild()
	// Child has method childCallParent()
	// The two methods are identical, just named differently
	// The methods do the following:
	//		parent: save to storage "PkeyNNN" → "PvalueNNN"
	//		parent:	finish "PfinishNNN"
	//		child:	save to storage "CkeyNNN" → "CvalueNNN"
	//		child:	finish "CfinishNNN"
	//		both:		increment a shared bigInt counter
	//		both:		whoever exits must save the shared bigInt counter to storage
	parentCode := GetTestSCCode("exec-same-ctx-recursive-parent", "../../")
	childCode := GetTestSCCode("exec-same-ctx-recursive-child", "../../")
	parentSCBalance := big.NewInt(1000)

	// Call parentFunctionChildCall() of the parent SC, which will call the child
	// SC and pass some arguments using executeOnDestContext().
	host, _ := defaultTestArwenForTwoSCs(t, parentCode, childCode, parentSCBalance)
	input := DefaultTestContractCallInput()
	input.RecipientAddr = parentAddress
	input.Function = parentCallsChild
	input.GasProvided = gasProvided

	recursiveCalls := byte(5)
	input.Arguments = [][]byte{
		{recursiveCalls},
	}

	vmOutput, err := host.RunSmartContractCall(input)
	require.Nil(t, err)

	// TODO set proper gas calculation in the expectedVMOutput, like the other
	// tests
	expectedVMOutput := expectedVMOutputSameCtxRecursiveMutualSCs(parentCode, childCode, int(recursiveCalls))
	expectedVMOutput.GasRemaining = vmOutput.GasRemaining
	require.Equal(t, expectedVMOutput, vmOutput)
	require.Equal(t, int64(recursiveCalls+1), host.BigInt().GetOne(88).Int64())
}

func TestExecution_ExecuteOnSameContext_Recursive_Mutual_SCs_OutOfGas(t *testing.T) {
	parentCode := GetTestSCCode("exec-same-ctx-recursive-parent", "../../")
	childCode := GetTestSCCode("exec-same-ctx-recursive-child", "../../")
	parentSCBalance := big.NewInt(1000)

	// Call parentFunctionChildCall() of the parent SC, which will call the child
	// SC and pass some arguments using executeOnDestContext().
	host, _ := defaultTestArwenForTwoSCs(t, parentCode, childCode, parentSCBalance)
	input := DefaultTestContractCallInput()
	input.RecipientAddr = parentAddress
	input.Function = parentCallsChild
	input.GasProvided = 10000

	recursiveCalls := byte(5)
	input.Arguments = [][]byte{
		{recursiveCalls},
	}

	vmOutput, err := host.RunSmartContractCall(input)
	require.Nil(t, err)
	require.NotNil(t, vmOutput)

	if host.Runtime().ElrondSyncExecAPIErrorShouldFailExecution() == false {
		require.Equal(t, vmcommon.OutOfGas, vmOutput.ReturnCode)
		require.Equal(t, arwen.ErrNotEnoughGas.Error(), vmOutput.ReturnMessage)
	} else {
		require.Equal(t, vmcommon.ExecutionFailed, vmOutput.ReturnCode)
		require.Equal(t, arwen.ErrExecutionFailed.Error(), vmOutput.ReturnMessage)
	}
}

func TestExecution_ExecuteOnDestContext_Prepare(t *testing.T) {
	parentCode := GetTestSCCode("exec-dest-ctx-parent", "../../")
	parentSCBalance := big.NewInt(1000)

	// Execute the parent SC method "parentFunctionPrepare", which sets storage,
	// finish data and performs a transfer. This step validates the test to the
	// actual call to ExecuteOnSameContext().
	host, _ := defaultTestArwenForCall(t, parentCode, parentSCBalance)
	input := DefaultTestContractCallInput()
	input.RecipientAddr = parentAddress
	input.Function = "parentFunctionPrepare"
	input.GasProvided = gasProvided

	vmOutput, err := host.RunSmartContractCall(input)
	require.Nil(t, err)
	fmt.Println(vmOutput.ReturnMessage)
	require.Equal(t, vmcommon.Ok, vmOutput.ReturnCode)

	expectedVMOutput := expectedVMOutputDestCtxPrepare(parentCode)
	require.Equal(t, expectedVMOutput, vmOutput)
}

func TestExecution_ExecuteOnDestContext_Wrong(t *testing.T) {
	parentCode := GetTestSCCode("exec-dest-ctx-parent", "../../")
	parentSCBalance := big.NewInt(1000)

	// Call parentFunctionWrongCall() of the parent SC, which will try to call a
	// non-existing SC.
	host, _ := defaultTestArwenForCall(t, parentCode, parentSCBalance)
	input := DefaultTestContractCallInput()
	input.RecipientAddr = parentAddress
	input.Function = "parentFunctionWrongCall"
	input.GasProvided = gasProvided

	vmOutput, err := host.RunSmartContractCall(input)
	require.Nil(t, err)
	require.NotNil(t, vmOutput)

	if host.Runtime().ElrondSyncExecAPIErrorShouldFailExecution() == false {
		expectedVMOutput := expectedVMOutputDestCtxWrongContractCalled(parentCode)
		require.Equal(t, expectedVMOutput, vmOutput)
	} else {
		require.Equal(t, vmcommon.ExecutionFailed, vmOutput.ReturnCode)
		require.Equal(t, "account not found", vmOutput.ReturnMessage)
		require.Zero(t, vmOutput.GasRemaining)
	}
}

func TestExecution_ExecuteOnDestContext_OutOfGas(t *testing.T) {
	// Scenario:
	// Parent sets data into the storage, finishes data and creates a bigint
	// Parent calls executeOnDestContext, sending some value as well
	// Parent provides insufficient gas to executeOnDestContext (enoguh to start the SC though)
	// Child SC starts executing: sets data into the storage, finishes data and changes the bigint
	// Child starts an infinite loop, which must surely end with OutOfGas
	// Execution returns to parent, which finishes with the result of executeOnDestContext
	// Assertions: modifications made by the child are did not take effect (no OutputAccount is created)
	// Assertions: the value sent by the parent to the child was returned to the parent
	// Assertions: the parent lost all the gas provided to executeOnDestContext
	parentCode := GetTestSCCode("exec-dest-ctx-parent", "../../")
	childCode := GetTestSCCode("exec-dest-ctx-child", "../../")
	parentSCBalance := big.NewInt(1000)

	// Call parentFunctionChildCall_OutOfGas() of the parent SC, which will call
	// the child SC using executeOnDestContext() with sufficient gas for
	// compilation and starting, but the child starts an infinite loop which will
	// end in OutOfGas.
	host, _ := defaultTestArwenForTwoSCs(t, parentCode, childCode, parentSCBalance)
	input := DefaultTestContractCallInput()
	input.RecipientAddr = parentAddress
	input.Function = "parentFunctionChildCall_OutOfGas"
	input.GasProvided = gasProvided

	vmOutput, err := host.RunSmartContractCall(input)
	require.Nil(t, err)
	require.NotNil(t, vmOutput)

	if host.Runtime().ElrondSyncExecAPIErrorShouldFailExecution() == false {
		expectedVMOutput := expectedVMOutputDestCtxOutOfGas(parentCode)
		require.Equal(t, expectedVMOutput, vmOutput)
		require.Equal(t, int64(42), host.BigInt().GetOne(12).Int64())
	} else {
		require.Equal(t, vmcommon.ExecutionFailed, vmOutput.ReturnCode)
		require.Equal(t, arwen.ErrNotEnoughGas.Error(), vmOutput.ReturnMessage)
		require.Zero(t, vmOutput.GasRemaining)
	}
}

func TestExecution_ExecuteOnDestContext_Successful(t *testing.T) {
	parentCode := GetTestSCCode("exec-dest-ctx-parent", "../../")
	childCode := GetTestSCCode("exec-dest-ctx-child", "../../")
	parentSCBalance := big.NewInt(1000)

	// Call parentFunctionChildCall() of the parent SC, which will call the child
	// SC and pass some arguments using executeOnDestContext().
	host, _ := defaultTestArwenForTwoSCs(t, parentCode, childCode, parentSCBalance)
	input := DefaultTestContractCallInput()
	input.RecipientAddr = parentAddress
	input.Function = parentFunctionChildCall
	input.GasProvided = gasProvided

	vmOutput, err := host.RunSmartContractCall(input)
	require.Nil(t, err)
	expectedVMOutput := expectedVMOutputDestCtxSuccessfulChildCall(parentCode, childCode)
	expectedVMOutput.OutputAccounts[string(parentAddress)].StorageUpdates[string(childKey)] = &vmcommon.StorageUpdate{Offset: childKey, Data: nil}
	assert.Equal(t, expectedVMOutput, vmOutput)
}

func TestExecution_ExecuteOnDestContext_Successful_BigInts(t *testing.T) {
	parentCode := GetTestSCCode("exec-dest-ctx-parent", "../../")
	childCode := GetTestSCCode("exec-dest-ctx-child", "../../")
	parentSCBalance := big.NewInt(1000)

	// Call parentFunctionChildCall_BigInts() of the parent SC, which will call a
	// method of the child SC that takes some big Int references as arguments and
	// produce a new big Int out of the arguments.
	host, _ := defaultTestArwenForTwoSCs(t, parentCode, childCode, parentSCBalance)
	input := DefaultTestContractCallInput()
	input.RecipientAddr = parentAddress
	input.Function = "parentFunctionChildCall_BigInts"
	input.GasProvided = gasProvided

	vmOutput, err := host.RunSmartContractCall(input)
	require.Nil(t, err)
	expectedVMOutput := expectedVMOutputDestCtxSuccessfulChildCallBigInts(parentCode, childCode)
	require.Equal(t, expectedVMOutput, vmOutput)
}

func TestExecution_ExecuteOnDestContext_Recursive_Direct(t *testing.T) {
	code := GetTestSCCode("exec-dest-ctx-recursive", "../../")
	scBalance := big.NewInt(1000)

	host, _ := defaultTestArwenForCall(t, code, scBalance)
	input := DefaultTestContractCallInput()
	input.RecipientAddr = parentAddress
	input.Function = callRecursive
	input.GasProvided = gasProvided

	recursiveCalls := byte(6)
	input.Arguments = [][]byte{
		{recursiveCalls},
	}

	vmOutput, err := host.RunSmartContractCall(input)
	require.Nil(t, err)

	// TODO set proper gas calculation in the expectedVMOutput, like the other
	// tests
	expectedVMOutput := expectedVMOutputDestCtxRecursiveDirect(code, int(recursiveCalls))
	expectedVMOutput.GasRemaining = vmOutput.GasRemaining
	require.Equal(t, expectedVMOutput, vmOutput)
	require.Equal(t, int64(1), host.BigInt().GetOne(16).Int64())
}

func TestExecution_ExecuteOnDestContext_Recursive_Mutual_Methods(t *testing.T) {
	code := GetTestSCCode("exec-dest-ctx-recursive", "../../")
	scBalance := big.NewInt(1000)

	host, _ := defaultTestArwenForCall(t, code, scBalance)
	input := DefaultTestContractCallInput()
	input.RecipientAddr = parentAddress
	input.Function = "callRecursiveMutualMethods"
	input.GasProvided = gasProvided

	recursiveCalls := byte(7)
	input.Arguments = [][]byte{
		{recursiveCalls},
	}

	vmOutput, err := host.RunSmartContractCall(input)
	require.Nil(t, err)

	// TODO set proper gas calculation in the expectedVMOutput, like the other
	// tests
	expectedVMOutput := expectedVMOutputDestCtxRecursiveMutualMethods(code, int(recursiveCalls))
	expectedVMOutput.GasRemaining = vmOutput.GasRemaining
	require.Equal(t, expectedVMOutput, vmOutput)
	require.Equal(t, int64(0), host.BigInt().GetOne(16).Int64())
}

func TestExecution_ExecuteOnDestContext_Recursive_Mutual_SCs(t *testing.T) {
	parentCode := GetTestSCCode("exec-dest-ctx-recursive-parent", "../../")
	childCode := GetTestSCCode("exec-dest-ctx-recursive-child", "../../")
	parentSCBalance := big.NewInt(1000)

	// Call parentFunctionChildCall() of the parent SC, which will call the child
	// SC and pass some arguments using executeOnDestContext().
	host, _ := defaultTestArwenForTwoSCs(t, parentCode, childCode, parentSCBalance)
	input := DefaultTestContractCallInput()
	input.RecipientAddr = parentAddress
	input.Function = parentCallsChild
	input.GasProvided = gasProvided

	recursiveCalls := byte(6)
	input.Arguments = [][]byte{
		{recursiveCalls},
	}

	vmOutput, err := host.RunSmartContractCall(input)
	require.Nil(t, err)

	// TODO set proper gas calculation in the expectedVMOutput, like the other
	// tests
	expectedVMOutput := expectedVMOutputDestCtxRecursiveMutualSCs(parentCode, childCode, int(recursiveCalls))
	expectedVMOutput.GasRemaining = vmOutput.GasRemaining
	require.Equal(t, expectedVMOutput, vmOutput)
	require.Equal(t, int64(1), host.BigInt().GetOne(88).Int64())
}

func TestExecution_ExecuteOnDestContext_Recursive_Mutual_SCs_OutOfGas(t *testing.T) {
	parentCode := GetTestSCCode("exec-dest-ctx-recursive-parent", "../../")
	childCode := GetTestSCCode("exec-dest-ctx-recursive-child", "../../")
	parentSCBalance := big.NewInt(1000)

	// Call parentFunctionChildCall() of the parent SC, which will call the child
	// SC and pass some arguments using executeOnDestContext().
	host, _ := defaultTestArwenForTwoSCs(t, parentCode, childCode, parentSCBalance)
	input := DefaultTestContractCallInput()
	input.RecipientAddr = parentAddress
	input.Function = parentCallsChild
	input.GasProvided = 10000

	recursiveCalls := byte(5)
	input.Arguments = [][]byte{
		{recursiveCalls},
	}

	vmOutput, err := host.RunSmartContractCall(input)
	require.Nil(t, err)
	require.NotNil(t, vmOutput)

	if host.Runtime().ElrondSyncExecAPIErrorShouldFailExecution() == false {
		require.Equal(t, vmcommon.OutOfGas, vmOutput.ReturnCode)
		require.Equal(t, arwen.ErrNotEnoughGas.Error(), vmOutput.ReturnMessage)
	} else {
		require.Equal(t, vmcommon.ExecutionFailed, vmOutput.ReturnCode)
		require.Equal(t, arwen.ErrExecutionFailed.Error(), vmOutput.ReturnMessage)
		require.Zero(t, vmOutput.GasRemaining)
	}
}

func TestExecution_AsyncCall_GasLimitConsumed(t *testing.T) {
	parentCode := GetTestSCCode("async-call-parent", "../../")
	childCode := GetTestSCCode("async-call-child", "../../")
	parentSCBalance := big.NewInt(1000)

	host, stubBlockchainHook := defaultTestArwenForTwoSCs(t, parentCode, childCode, parentSCBalance)
	stubBlockchainHook.GetUserAccountCalled = func(scAddress []byte) (vmcommon.UserAccountHandler, error) {
		if bytes.Equal(scAddress, parentAddress) {
			return &mock.AccountMock{
				Code:    parentCode,
				Balance: parentSCBalance,
			}, nil
		}
		return nil, errAccountNotFound
	}
	stubBlockchainHook.GetShardOfAddressCalled = func(address []byte) uint32 {
		if bytes.Equal(address, parentAddress) {
			return 0
		}
		return 1
	}

	input := DefaultTestContractCallInput()
	input.RecipientAddr = parentAddress
	input.Function = parentPerformAsyncCall
	input.GasProvided = 1000000
	input.Arguments = [][]byte{{0}}

	vmOutput, err := host.RunSmartContractCall(input)
	require.Nil(t, err)
	require.NotNil(t, vmOutput)
	require.Zero(t, vmOutput.GasRemaining)
}

func TestExecution_AsyncCall(t *testing.T) {
	// Scenario
	// Parent SC calls Child SC
	// Before asyncCall, Parent sets storage, makes a value transfer to ThirdParty and finishes some data
	// Parent performs asyncCall to Child with a sufficient amount of ERD, with arguments:
	//	* the address of ThirdParty
	//	* number of ERD the Child should send to ThirdParty
	//  * a string, to be set as the data on the transfer to ThirdParty
	// Child stores the received arguments to storage
	// Child performs two transfers:
	//	* to ThirdParty, sending the amount of ERD specified as argument in asyncCall
	//	* to the Vault, a fixed address known by the Child, sending exactly 4 ERD with the data provided by Parent
	// Child finishes with "thirdparty" if the transfer to ThirdParty was successful
	// Child finishes with "vault" if the transfer to Vault was successful
	// Parent callBack() verifies its arguments and expects both "thirdparty" and "vault"
	// Assertions: OutputAccounts for
	//		* Parent: negative balance delta (payment for child + thirdparty + vault => 2), storage
	//		* Child: zero balance delta, storage
	//		* ThirdParty: positive balance delta
	//		* Vault
	parentCode := GetTestSCCode("async-call-parent", "../../")
	childCode := GetTestSCCode("async-call-child", "../../")
	parentSCBalance := big.NewInt(1000)

	// Call parentFunctionChildCall() of the parent SC, which will call the child
	// SC and pass some arguments using asyncCall().
	host, _ := defaultTestArwenForTwoSCs(t, parentCode, childCode, parentSCBalance)
	input := DefaultTestContractCallInput()
	input.RecipientAddr = parentAddress
	input.Function = parentPerformAsyncCall
	input.GasProvided = 1000000
	input.Arguments = [][]byte{{0}}

	vmOutput, err := host.RunSmartContractCall(input)
	require.Nil(t, err)

	// TODO calculate expected remaining gas properly, instead of copying it from
	// the actual vmOutput.
	expectedVMOutput := expectedVMOutputAsyncCall(parentCode, childCode)
	expectedVMOutput.GasRemaining = vmOutput.GasRemaining
	require.Equal(t, expectedVMOutput, vmOutput)
}

func TestExecution_AsyncCall_ChildFails(t *testing.T) {
	// Scenario
	// Identical to TestExecution_AsyncCall(), except that the child is
	// instructed to call signalError().
	// Because "vault" was not received by the callBack(), the Parent sends 4 ERD
	// to the Vault directly.
	parentCode := GetTestSCCode("async-call-parent", "../../")
	childCode := GetTestSCCode("async-call-child", "../../")
	parentSCBalance := big.NewInt(1000)

	// Call parentFunctionChildCall() of the parent SC, which will call the child
	// SC and pass some arguments using asyncCall().
	host, _ := defaultTestArwenForTwoSCs(t, parentCode, childCode, parentSCBalance)
	host.Metering().GasSchedule().ElrondAPICost.AsyncCallbackGasLock = 3000

	input := DefaultTestContractCallInput()
	input.RecipientAddr = parentAddress
	input.Function = parentPerformAsyncCall
	input.GasProvided = 1000000
	input.Arguments = [][]byte{{1}}
	input.CurrentTxHash = []byte("txhash")

	vmOutput, err := host.RunSmartContractCall(input)
	require.Nil(t, err)

	// TODO calculate expected remaining gas properly, instead of copying it from
	// the actual vmOutput.
	expectedVMOutput := expectedVMOutputAsyncCallChildFails(parentCode, childCode)
	expectedVMOutput.GasRemaining = vmOutput.GasRemaining
	require.Equal(t, expectedVMOutput, vmOutput)
}

func TestExecution_AsyncCall_CallBackFails(t *testing.T) {
	// Scenario
	// Identical to TestExecution_AsyncCall(), except that the callback is
	// instructed to call signalError().
	parentCode := GetTestSCCode("async-call-parent", "../../")
	childCode := GetTestSCCode("async-call-child", "../../")
	parentSCBalance := big.NewInt(1000)

	// Call parentFunctionChildCall() of the parent SC, which will call the child
	// SC and pass some arguments using asyncCall().
	host, _ := defaultTestArwenForTwoSCs(t, parentCode, childCode, parentSCBalance)
	input := DefaultTestContractCallInput()
	input.RecipientAddr = parentAddress
	input.Function = parentPerformAsyncCall
	input.GasProvided = 1000000
	input.Arguments = [][]byte{{0, 3}}
	input.CurrentTxHash = []byte("txhash")

	vmOutput, err := host.RunSmartContractCall(input)
	require.Nil(t, err)

	// TODO calculate expected remaining gas properly, instead of copying it from
	// the actual vmOutput.
	expectedVMOutput := expectedVMOutputAsyncCallCallBackFails(parentCode, childCode)
	expectedVMOutput.GasRemaining = vmOutput.GasRemaining
	require.Equal(t, expectedVMOutput, vmOutput)
}

func TestExecution_CreateNewContract_Success(t *testing.T) {
	parentCode := GetTestSCCode("deployer", "../../")
	childCode := GetTestSCCode("init-correct", "../../")
	parentBalance := big.NewInt(1000)

	host, stubBlockchainHook := defaultTestArwenForCall(t, parentCode, parentBalance)
	stubBlockchainHook.GetStorageDataCalled = func(address []byte, key []byte) ([]byte, error) {
		if bytes.Equal(address, parentAddress) {
			if bytes.Equal(key, []byte{'A'}) {
				return childCode, nil
			}
			return nil, nil
		}
		return nil, arwen.ErrInvalidAccount
	}

	input := DefaultTestContractCallInput()
	input.Function = "deployChildContract"
	input.Arguments = [][]byte{{'A'}, {0}}
	input.GasProvided = 1_000_000

	vmOutput, err := host.RunSmartContractCall(input)
	require.Nil(t, err)

	expectedVMOutput := expectedVMOutputCreateNewContractSuccess(parentCode, childCode)

	// TODO calculate expected remaining gas properly, instead of copying it from
	// the actual vmOutput.
	expectedVMOutput.GasRemaining = vmOutput.GasRemaining
	require.Equal(t, expectedVMOutput, vmOutput)
}

func TestExecution_CreateNewContract_Fail(t *testing.T) {
	parentCode := GetTestSCCode("deployer", "../../")
	childCode := GetTestSCCode("init-correct", "../../")
	parentBalance := big.NewInt(1000)

	host, stubBlockchainHook := defaultTestArwenForCall(t, parentCode, parentBalance)
	stubBlockchainHook.GetStorageDataCalled = func(address []byte, key []byte) ([]byte, error) {
		if bytes.Equal(address, parentAddress) {
			if bytes.Equal(key, []byte{'A'}) {
				return childCode, nil
			}
			return nil, nil
		}
		return nil, arwen.ErrInvalidAccount
	}

	input := DefaultTestContractCallInput()
	input.Function = "deployChildContract"
	input.Arguments = [][]byte{{'A'}, {1}}
	input.GasProvided = 1_000_000

	vmOutput, err := host.RunSmartContractCall(input)
	require.Nil(t, err)

	expectedVMOutput := expectedVMOutputCreateNewContractFail(parentCode, childCode)

	// TODO calculate expected remaining gas properly, instead of copying it from
	// the actual vmOutput.
	expectedVMOutput.GasRemaining = vmOutput.GasRemaining
	require.Equal(t, expectedVMOutput, vmOutput)
}

// makeBytecodeWithLocals rewrites the bytecode of "answer" to change the
// number of i64 locals it instantiates
func makeBytecodeWithLocals(numLocals uint64) []byte {
	originalCode := GetTestSCCode("answer", "../../")
	firstSlice := originalCode[:0x5B]
	secondSlice := originalCode[0x5C:]

	encodedNumLocals := arwen.U64ToLEB128(numLocals)
	extraBytes := len(encodedNumLocals) - 1

	result := make([]byte, 0)
	result = append(result, firstSlice...)
	result = append(result, encodedNumLocals...)
	result = append(result, secondSlice...)

	result[0x57] = byte(int(result[0x57]) + extraBytes)
	result[0x59] = byte(int(result[0x59]) + extraBytes)

	return result
}<|MERGE_RESOLUTION|>--- conflicted
+++ resolved
@@ -27,11 +27,8 @@
 )
 
 func TestNewArwen(t *testing.T) {
-<<<<<<< HEAD
-	host, err := DefaultTestArwen(t, &contextmock.BlockchainHookStub{})
-=======
-	host, err := defaultTestArwen(t, &mock.BlockchainHookStub{})
->>>>>>> 7dadd8d2
+	// host, err := DefaultTestArwen(t, &contextmock.BlockchainHookStub{})
+	host, err := defaultTestArwen(t, &contextmock.BlockchainHookStub{})
 	require.Nil(t, err)
 	require.NotNil(t, host)
 }
@@ -1026,7 +1023,7 @@
 	host, stubBlockchainHook := defaultTestArwenForTwoSCs(t, parentCode, childCode, parentSCBalance)
 	stubBlockchainHook.GetUserAccountCalled = func(scAddress []byte) (vmcommon.UserAccountHandler, error) {
 		if bytes.Equal(scAddress, parentAddress) {
-			return &mock.AccountMock{
+			return &contextmock.AccountMock{
 				Code:    parentCode,
 				Balance: parentSCBalance,
 			}, nil
