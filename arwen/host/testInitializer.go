--- conflicted
+++ resolved
@@ -82,7 +82,6 @@
 	return host, stubBlockchainHook
 }
 
-<<<<<<< HEAD
 // defaultTestArwenForTwoSCs creates an Arwen vmHost configured for testing calls between 2 SmartContracts
 func defaultTestArwenForTwoSCs(
 	t *testing.T,
@@ -90,13 +89,8 @@
 	childCode []byte,
 	parentSCBalance *big.Int,
 	childSCBalance *big.Int,
-) (*vmHost, *mock.BlockchainHookStub) {
-	stubBlockchainHook := &mock.BlockchainHookStub{}
-=======
-// DefaultTestArwenForTwoSCs creates an Arwen vmHost configured for testing calls between 2 SmartContracts
-func defaultTestArwenForTwoSCs(t *testing.T, parentCode []byte, childCode []byte, parentSCBalance *big.Int) (*vmHost, *contextmock.BlockchainHookStub) {
+) (*vmHost, *contextmock.BlockchainHookStub) {
 	stubBlockchainHook := &contextmock.BlockchainHookStub{}
->>>>>>> 176d19ea
 
 	if parentSCBalance == nil {
 		parentSCBalance = big.NewInt(1000)
@@ -114,14 +108,9 @@
 			}, nil
 		}
 		if bytes.Equal(scAddress, childAddress) {
-<<<<<<< HEAD
-			return &mock.AccountMock{
+			return &contextmock.StubAccount{
 				Code:    childCode,
 				Balance: childSCBalance,
-=======
-			return &contextmock.StubAccount{
-				Code: childCode,
->>>>>>> 176d19ea
 			}, nil
 		}
 
