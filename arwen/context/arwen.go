package context

import (
	"bytes"
	"encoding/hex"
	"fmt"
	"math/big"
	"unsafe"

	"github.com/ElrondNetwork/arwen-wasm-vm/arwen"
	"github.com/ElrondNetwork/arwen-wasm-vm/arwen/crypto"
	"github.com/ElrondNetwork/arwen-wasm-vm/arwen/elrondapi"
	"github.com/ElrondNetwork/arwen-wasm-vm/arwen/ethapi"
	"github.com/ElrondNetwork/arwen-wasm-vm/config"
	vmcommon "github.com/ElrondNetwork/elrond-vm-common"
	"github.com/ElrondNetwork/go-ext-wasm/wasmer"
)

type StorageStatus int

const (
	StorageUnchanged StorageStatus = 0
	StorageModified  StorageStatus = 1
	StorageAdded     StorageStatus = 3
	StorageDeleted   StorageStatus = 4
)

type logTopicsData struct {
	topics [][]byte
	data   []byte
}

// vmContext implements HostContext interface.
type vmContext struct {
	BigIntContainer
	blockChainHook vmcommon.BlockchainHook
	cryptoHook     vmcommon.CryptoHook
	imports        *wasmer.Imports
	instance       wasmer.Instance

	vmInput vmcommon.VMInput

	vmType       []byte
	callFunction string
	scAddress    []byte

	logs           map[string]logTopicsData
	readOnly       bool
	storageUpdate  map[string](map[string][]byte)
	outputAccounts map[string]*vmcommon.OutputAccount
	returnData     [][]byte
	returnCode     vmcommon.ReturnCode

	selfDestruct  map[string][]byte
	ethInput      []byte
	blockGasLimit uint64
	refund        uint64

	gasCostConfig *config.GasCost
	opcodeCosts   [wasmer.OPCODE_COUNT]uint32
}

func NewArwenVM(
	blockChainHook vmcommon.BlockchainHook,
	cryptoHook vmcommon.CryptoHook,
	vmType []byte,
	blockGasLimit uint64,
	gasSchedule map[string]map[string]uint64,
) (*vmContext, error) {

	imports, err := elrondapi.ElrondEImports()
	if err != nil {
		return nil, err
	}

	imports, err = elrondapi.BigIntImports(imports)
	if err != nil {
		return nil, err
	}

	imports, err = ethapi.EthereumImports(imports)
	if err != nil {
		return nil, err
	}

	imports, err = crypto.CryptoImports(imports)
	if err != nil {
		return nil, err
	}

	gasCostConfig, err := config.CreateGasConfig(gasSchedule)
	if err != nil {
		return nil, err
	}

	opcodeCosts := gasCostConfig.WASMOpcodeCost.ToOpcodeCostsArray()

	context := &vmContext{
		BigIntContainer: NewBigIntContainer(),
		blockChainHook:  blockChainHook,
		cryptoHook:      cryptoHook,
		vmType:          vmType,
		imports:         imports,
		blockGasLimit:   blockGasLimit,
		gasCostConfig:   gasCostConfig,
		opcodeCosts:     opcodeCosts,
	}

	context.initInternalValues()

	err = wasmer.SetImports(context.imports)
	if err != nil {
		return nil, err
	}
	wasmer.SetOpcodeCosts(&context.opcodeCosts)

	return context, nil
}

func (host *vmContext) RunSmartContractCreate(input *vmcommon.ContractCreateInput) (*vmcommon.VMOutput, error) {
	host.initInternalValues()
	host.vmInput = input.VMInput

	nonce, err := host.blockChainHook.GetNonce(input.CallerAddr)
	if err != nil {
		return nil, err
	}

	if nonce > 0 {
		nonce -= 1
	}

	address, err := host.blockChainHook.NewAddress(input.CallerAddr, nonce, host.vmType)
	if err != nil {
		return nil, err
	}

	host.scAddress = address
	host.addTxValueToSmartContract(input.CallValue, address)

	host.vmInput.GasProvided, err = host.deductInitialCodeCost(
		input.GasProvided,
		input.ContractCode,
		host.GasSchedule().ElrondAPICost.CreateContract,
		host.GasSchedule().BaseOperationCost.StorePerByte,
	)
	if err != nil {
		return host.createVMOutputInCaseOfError(vmcommon.OutOfGas), nil
	}

	host.instance, err = wasmer.NewMeteredInstance(input.ContractCode, host.vmInput.GasProvided)

	if err != nil {
		fmt.Println("arwen Error: ", err.Error())
		return host.createVMOutputInCaseOfError(vmcommon.ContractInvalid), nil
	}

	idContext := arwen.AddHostContext(host)
	defer func() {
		arwen.RemoveHostContext(idContext)
		host.instance.Clean()
	}()

	host.instance.SetContextData(unsafe.Pointer(&idContext))

	_, result, err := host.callInitFunction()
	if err != nil {
		return host.createVMOutputInCaseOfError(vmcommon.FunctionWrongSignature), nil
	}

	newSCAcc, ok := host.outputAccounts[string(address)]
	if !ok {
		host.outputAccounts[string(address)] = &vmcommon.OutputAccount{
			Address:        address,
			Nonce:          0,
			BalanceDelta:   big.NewInt(0),
			StorageUpdates: nil,
			Code:           input.ContractCode,
		}
	} else {
		newSCAcc.Code = input.ContractCode
	}

	vmOutput := host.createVMOutput(result)

	return vmOutput, err
}

func (host *vmContext) deductInitialCodeCost(
	gasProvided uint64,
	code []byte,
	baseCost uint64,
	costPerByte uint64,
) (uint64, error) {
	codeLength := uint64(len(code))
	codeCost := codeLength * costPerByte
	initialCost := baseCost + codeCost

	if initialCost > gasProvided {
		return 0, ErrNotEnoughGas
	}

	return gasProvided - initialCost, nil
}

func (host *vmContext) callInitFunction() (bool, []byte, error) {
	init, ok := host.instance.Exports[arwen.InitFunctionName]

	if !ok {
		init, ok = host.instance.Exports[arwen.InitFunctionNameEth]
	}

	if !ok {
		// There's no initialization function, don't do anything.
		return false, nil, nil
	}

	out, err := init()
	if err != nil {
		fmt.Println("arwen.callInitFunction() error:", err.Error())
		return true, nil, err
	}

	convertedResult := arwen.ConvertReturnValue(out)
	result := convertedResult.Bytes()
	return true, result, nil
}

func (host *vmContext) RunSmartContractCall(input *vmcommon.ContractCallInput) (*vmcommon.VMOutput, error) {
	host.initInternalValues()
	host.vmInput = input.VMInput
	host.scAddress = input.RecipientAddr
	host.callFunction = input.Function

	host.addTxValueToSmartContract(input.CallValue, input.RecipientAddr)

	contract := host.GetCode(host.scAddress)

	var err error
	host.vmInput.GasProvided, err = host.deductInitialCodeCost(
		input.GasProvided,
		contract,
		0,
		host.GasSchedule().BaseOperationCost.CompilePerByte,
	)
	if err != nil {
		return host.createVMOutputInCaseOfError(vmcommon.OutOfGas), nil
	}

	host.instance, err = wasmer.NewMeteredInstance(contract, host.vmInput.GasProvided)

	if err != nil {
		fmt.Println("arwen Error", err.Error())
		return host.createVMOutputInCaseOfError(vmcommon.ContractInvalid), nil
	}

	idContext := arwen.AddHostContext(host)

	defer func() {
		host.instance.Clean()
		arwen.RemoveHostContext(idContext)
	}()

	host.instance.SetContextData(unsafe.Pointer(&idContext))

	if host.isInitFunctionCalled() {
		fmt.Println("arwen Error", ErrInitFuncCalledInRun.Error())
		return host.createVMOutputInCaseOfError(vmcommon.UserError), nil
	}

	function, err := host.getFunctionToCall()
	if err != nil {
		fmt.Println("arwen Error", err.Error())
		return host.createVMOutputInCaseOfError(vmcommon.FunctionNotFound), nil
	}

	result, err := function()
	if err != nil {
		strError, _ := wasmer.GetLastError()

		fmt.Println("arwen Error", err.Error(), strError)
		return host.createVMOutputInCaseOfError(vmcommon.FunctionWrongSignature), nil
	}

	if host.returnCode != vmcommon.Ok {
		// user error: signalError()
		return host.createVMOutputInCaseOfError(host.returnCode), nil
	}

	convertedResult := arwen.ConvertReturnValue(result)
	vmOutput := host.createVMOutput(convertedResult.Bytes())

	return vmOutput, nil
}

func (host *vmContext) isInitFunctionCalled() bool {
	return host.callFunction == arwen.InitFunctionName || host.callFunction == arwen.InitFunctionNameEth
}

func (host *vmContext) createVMOutputInCaseOfError(errCode vmcommon.ReturnCode) *vmcommon.VMOutput {
	vmOutput := &vmcommon.VMOutput{GasRemaining: 0, GasRefund: big.NewInt(0)}
	vmOutput.ReturnCode = errCode
	return vmOutput
}

func (host *vmContext) getFunctionToCall() (func(...interface{}) (wasmer.Value, error), error) {
	exports := host.instance.Exports
	function, ok := exports[host.callFunction]
	if !ok {
		function, ok = exports["main"]
	}

	if !ok {
		return nil, ErrFuncNotFound
	}

	return function, nil
}

// adapt vm output and all saved data from sc run into VM Output
func (host *vmContext) createVMOutput(output []byte) *vmcommon.VMOutput {
	vmOutput := &vmcommon.VMOutput{}
	// save storage updates
	outAccs := make(map[string]*vmcommon.OutputAccount, 0)
	for addr, updates := range host.storageUpdate {
		if _, ok := outAccs[addr]; !ok {
			outAccs[addr] = &vmcommon.OutputAccount{Address: []byte(addr)}
		}

		for key, value := range updates {
			storageUpdate := &vmcommon.StorageUpdate{
				Offset: []byte(key),
				Data:   value,
			}

			outAccs[addr].StorageUpdates = append(outAccs[addr].StorageUpdates, storageUpdate)
		}
	}

	// add balances
	for addr, outAcc := range host.outputAccounts {
		if _, ok := outAccs[addr]; !ok {
			outAccs[addr] = &vmcommon.OutputAccount{}
		}

		outAccs[addr].Address = outAcc.Address
		outAccs[addr].BalanceDelta = outAcc.BalanceDelta

		if len(outAcc.Code) > 0 {
			outAccs[addr].Code = outAcc.Code
		}
		if outAcc.Nonce > 0 {
			outAccs[addr].Nonce = outAcc.Nonce
		}
		if len(outAcc.Data) > 0 {
			outAccs[addr].Data = outAcc.Data
		}
	}

	// save to the output finally
	for _, outAcc := range outAccs {
		vmOutput.OutputAccounts = append(vmOutput.OutputAccounts, outAcc)
	}

	// save logs
	for addr, value := range host.logs {
		logEntry := &vmcommon.LogEntry{
			Address: []byte(addr),
			Data:    value.data,
			Topics:  value.topics,
		}

<<<<<<< HEAD
=======
		logEntry.Topics = value.topics
>>>>>>> bf78086b
		vmOutput.Logs = append(vmOutput.Logs, logEntry)
	}

	if len(host.returnData) > 0 {
		vmOutput.ReturnData = append(vmOutput.ReturnData, host.returnData...)
	}
	if len(output) > 0 {
		vmOutput.ReturnData = append(vmOutput.ReturnData, output)
	}

	vmOutput.GasRemaining = host.GasLeft()
	vmOutput.GasRefund = big.NewInt(0).SetUint64(host.refund)
	vmOutput.ReturnCode = host.returnCode

	return vmOutput
}

func (host *vmContext) initInternalValues() {
	host.Clean()
	host.storageUpdate = make(map[string]map[string][]byte, 0)
	host.logs = make(map[string]logTopicsData, 0)
	host.selfDestruct = make(map[string][]byte)
	host.vmInput = vmcommon.VMInput{}
	host.outputAccounts = make(map[string]*vmcommon.OutputAccount, 0)
	host.scAddress = make([]byte, 0)
	host.callFunction = ""
	host.returnData = nil
	host.returnCode = vmcommon.Ok
	host.ethInput = nil
	host.readOnly = false
	host.refund = 0
}

func (host *vmContext) addTxValueToSmartContract(value *big.Int, scAddress []byte) {
	destAcc, ok := host.outputAccounts[string(scAddress)]
	if !ok {
		destAcc = &vmcommon.OutputAccount{
			Address:      scAddress,
			BalanceDelta: big.NewInt(0),
		}
		host.outputAccounts[string(destAcc.Address)] = destAcc
	}

	destAcc.BalanceDelta = big.NewInt(0).Add(destAcc.BalanceDelta, value)
}

func (host *vmContext) GasSchedule() *config.GasCost {
	return host.gasCostConfig
}

func (host *vmContext) EthContext() arwen.EthContext {
	return host
}

func (host *vmContext) CoreContext() arwen.HostContext {
	return host
}

func (host *vmContext) BigInContext() arwen.BigIntContext {
	return host
}

func (host *vmContext) CryptoContext() arwen.CryptoContext {
	return host
}

func (host *vmContext) CryptoHooks() vmcommon.CryptoHook {
	return host.cryptoHook
}

func (host *vmContext) Finish(data []byte) {
	host.returnData = append(host.returnData, data)
}

func (host *vmContext) SignalUserError() {
	host.returnCode = vmcommon.UserError
}

func (host *vmContext) Arguments() [][]byte {
	return host.vmInput.Arguments
}

func (host *vmContext) Function() string {
	return host.callFunction
}

func (host *vmContext) GetSCAddress() []byte {
	return host.scAddress
}

func (host *vmContext) AccountExists(addr []byte) bool {
	exists, err := host.blockChainHook.AccountExists(addr)
	if err != nil {
		fmt.Printf("Account exsits returned with error %s \n", err.Error())
	}
	return exists
}

func (host *vmContext) GetStorage(addr []byte, key []byte) []byte {
	strAdr := string(addr)
	if _, ok := host.storageUpdate[strAdr]; ok {
		if value, ok := host.storageUpdate[strAdr][string(key)]; ok {
			return value
		}
	}

	hash, _ := host.blockChainHook.GetStorageData(addr, key)
	return hash
}

func (host *vmContext) SetStorage(addr []byte, key []byte, value []byte) int32 {
	if host.readOnly {
		return 0
	}

	strAdr := string(addr)

	if _, ok := host.storageUpdate[strAdr]; !ok {
		host.storageUpdate[strAdr] = make(map[string][]byte, 0)
	}
	if _, ok := host.storageUpdate[strAdr][string(key)]; !ok {
		oldValue := host.GetStorage(addr, key)
		host.storageUpdate[strAdr][string(key)] = oldValue
	}

	oldValue := host.storageUpdate[strAdr][string(key)]
	lengthOldValue := len(oldValue)
	length := len(value)
	host.storageUpdate[strAdr][string(key)] = make([]byte, length)
	copy(host.storageUpdate[strAdr][string(key)][:length], value[:length])

	if bytes.Equal(oldValue, value) {
		useGas := host.GasSchedule().BaseOperationCost.DataCopyPerByte * uint64(length)
		host.UseGas(useGas)
		return int32(StorageUnchanged)
	}

	zero := []byte{}
	if bytes.Equal(oldValue, zero) {
		useGas := host.GasSchedule().BaseOperationCost.StorePerByte * uint64(length)
		host.UseGas(useGas)
		return int32(StorageAdded)
	}
	if bytes.Equal(value, zero) {
		freeGas := host.GasSchedule().BaseOperationCost.StorePerByte * uint64(lengthOldValue)
		host.FreeGas(freeGas)
		return int32(StorageDeleted)
	}

	useGas := host.GasSchedule().BaseOperationCost.PersistPerByte * uint64(length)
	host.UseGas(useGas)

	return int32(StorageModified)
}

func (host *vmContext) getBalanceFromBlockChain(addr []byte) *big.Int {
	balance, err := host.blockChainHook.GetBalance(addr)

	if err != nil {
		fmt.Printf("GetBalance returned with error %s \n", err.Error())
		return big.NewInt(0)
	}

	return balance
}

func (host *vmContext) GetBalance(addr []byte) []byte {
	strAdr := string(addr)
	if _, ok := host.outputAccounts[strAdr]; ok {
		balance := host.outputAccounts[strAdr].Balance
		return balance.Bytes()
	}

	balance, err := host.blockChainHook.GetBalance(addr)
	if err != nil {
		fmt.Printf("GetBalance returned with error %s \n", err.Error())
		return big.NewInt(0).Bytes()
	}

	host.outputAccounts[strAdr] = &vmcommon.OutputAccount{
		Balance:      big.NewInt(0).Set(balance),
		BalanceDelta: big.NewInt(0),
		Address:      addr,
	}

	return balance.Bytes()
}

func (host *vmContext) GetNonce(addr []byte) uint64 {
	strAdr := string(addr)
	if _, ok := host.outputAccounts[strAdr]; ok {
		return host.outputAccounts[strAdr].Nonce
	}

	nonce, err := host.blockChainHook.GetNonce(addr)
	if err != nil {
		fmt.Printf("GetNonce returned with error %s \n", err.Error())
	}

	host.outputAccounts[strAdr] = &vmcommon.OutputAccount{BalanceDelta: big.NewInt(0), Address: addr, Nonce: nonce}
	return nonce
}

func (host *vmContext) increaseNonce(addr []byte) {
	nonce := host.GetNonce(addr)
	host.outputAccounts[string(addr)].Nonce = nonce + 1
}

func (host *vmContext) GetCodeSize(addr []byte) int32 {
	code, err := host.blockChainHook.GetCode(addr)
	if err != nil {
		fmt.Printf("GetCodeSize returned with error %s \n", err.Error())
	}

	return int32(len(code))
}

func (host *vmContext) GetCodeHash(addr []byte) []byte {
	code, err := host.blockChainHook.GetCode(addr)
	if err != nil {
		fmt.Printf("GetCodeHash returned with error %s \n", err.Error())
	}

	codeHash, err := host.cryptoHook.Keccak256(string(code))
	if err != nil {
		fmt.Printf("GetCodeHash/Keccak256 returned with error %s \n", err.Error())
	}

	return []byte(codeHash)
}

func (host *vmContext) GetCode(addr []byte) []byte {
	code, err := host.blockChainHook.GetCode(addr)
	if err != nil {
		fmt.Printf("GetCode returned with error %s \n", err.Error())
	}

	return code
}

func (host *vmContext) SelfDestruct(addr []byte, beneficiary []byte) {
	if host.readOnly {
		return
	}

	host.selfDestruct[string(addr)] = beneficiary
}

func (host *vmContext) GetVMInput() vmcommon.VMInput {
	return host.vmInput
}

func (host *vmContext) BlockHash(number int64) []byte {
<<<<<<< HEAD
=======
	if number < 0 {
		fmt.Printf("BlockHash nonce cannot be negative\n")
		return nil
	}
>>>>>>> bf78086b
	block, err := host.blockChainHook.GetBlockhash(uint64(number))

	if err != nil {
		fmt.Printf("GetBlockHash returned with error %s \n", err.Error())
		return nil
	}

	return block
}

func (host *vmContext) WriteLog(addr []byte, topics [][]byte, data []byte) {
	if host.readOnly {
		return
	}

	strAdr := string(addr)

	if _, ok := host.logs[strAdr]; !ok {
		host.logs[strAdr] = logTopicsData{
			topics: make([][]byte, 0),
			data:   make([]byte, 0),
		}
	}

	currLogs := host.logs[strAdr]
	for i := 0; i < len(topics); i++ {
		currLogs.topics = append(currLogs.topics, topics[i])
	}
	currLogs.data = append(currLogs.data, data...)

	host.logs[strAdr] = currLogs
}

// Transfer handles any necessary value transfer required and takes
// the necessary steps to create accounts and reverses the state in case of an
// execution error or failed value transfer.
func (host *vmContext) Transfer(destination []byte, sender []byte, value *big.Int, input []byte) {
	senderAcc, ok := host.outputAccounts[string(sender)]
	if !ok {
		senderAcc = &vmcommon.OutputAccount{
			Address:      sender,
			BalanceDelta: big.NewInt(0),
		}
		host.outputAccounts[string(senderAcc.Address)] = senderAcc
	}

	destAcc, ok := host.outputAccounts[string(destination)]
	if !ok {
		destAcc = &vmcommon.OutputAccount{
			Address:      destination,
			BalanceDelta: big.NewInt(0),
		}
		host.outputAccounts[string(destAcc.Address)] = destAcc
	}

	senderAcc.BalanceDelta = big.NewInt(0).Sub(senderAcc.BalanceDelta, value)
	destAcc.BalanceDelta = big.NewInt(0).Add(destAcc.BalanceDelta, value)
	destAcc.Data = append(destAcc.Data, input...)
}

func (host *vmContext) CallData() []byte {
	if host.ethInput == nil {
		host.ethInput = host.createETHCallInput()
	}
	return host.ethInput
}

func (host *vmContext) UseGas(gas uint64) {
	currGas := host.instance.GetPointsUsed() + gas
	host.instance.SetPointsUsed(currGas)
}

func (host *vmContext) FreeGas(gas uint64) {
	host.refund += gas
}

func (host *vmContext) GasLeft() uint64 {
	return host.vmInput.GasProvided - host.instance.GetPointsUsed()
}

func (host *vmContext) BoundGasLimit(value int64) uint64 {
	gasLeft := host.GasLeft()
	limit := uint64(value)

	if gasLeft < limit {
		return gasLeft
	} else {
		return limit
	}
}

func (host *vmContext) BlockGasLimit() uint64 {
	return host.blockGasLimit
}

func (host *vmContext) BlockChainHook() vmcommon.BlockchainHook {
	return host.blockChainHook
}

func (host *vmContext) SetReadOnly(readOnly bool) {
	host.readOnly = readOnly
}

func (host *vmContext) CreateNewContract(input *vmcommon.ContractCreateInput) ([]byte, error) {
	if host.readOnly {
		return nil, ErrInvalidCallOnReadOnlyMode
	}

	currVmInput := host.vmInput
	currScAddress := host.scAddress
	currCallFunction := host.callFunction

	defer func() {
		host.vmInput = currVmInput
		host.scAddress = currScAddress
		host.callFunction = currCallFunction
	}()

	host.vmInput = input.VMInput
	nonce := host.GetNonce(input.CallerAddr)
	address, err := host.blockChainHook.NewAddress(input.CallerAddr, nonce, host.vmType)
	if err != nil {
		return nil, err
	}

	host.Transfer(address, input.CallerAddr, input.CallValue, nil)
	host.increaseNonce(input.CallerAddr)
	host.scAddress = address

	totalGasConsumed := input.GasProvided
	defer func() {
		host.UseGas(totalGasConsumed)
	}()

	gasLeft, err := host.deductInitialCodeCost(
		input.GasProvided,
		input.ContractCode,
		0, // create cost was elrady taken care of. as it is different for ethereum and elrond
		host.GasSchedule().BaseOperationCost.StorePerByte,
	)
	if err != nil {
		return nil, err
	}

	newInstance, err := wasmer.NewMeteredInstance(input.ContractCode, gasLeft)
	if err != nil {
		fmt.Println("arwen Error: ", err.Error())
		return nil, err
	}

	idContext := arwen.AddHostContext(host)
	oldInstance := host.instance
	host.instance = newInstance
	defer func() {
		host.instance = oldInstance
		newInstance.Clean()
		arwen.RemoveHostContext(idContext)
	}()

	host.instance.SetContextData(unsafe.Pointer(&idContext))

	initCalled, result, err := host.callInitFunction()
	if err != nil {
		return nil, err
	}

	if initCalled {
		host.Finish(result)
	}

	newSCAcc, ok := host.outputAccounts[string(address)]
	if !ok {
		host.outputAccounts[string(address)] = &vmcommon.OutputAccount{
			Address:        address,
			Nonce:          0,
			BalanceDelta:   big.NewInt(0),
			StorageUpdates: nil,
			Code:           input.ContractCode,
		}
	} else {
		newSCAcc.Code = input.ContractCode
	}

	totalGasConsumed = input.GasProvided - gasLeft - newInstance.GetPointsUsed()

	return address, nil
}

func (host *vmContext) execute(input *vmcommon.ContractCallInput) error {
	contract := host.GetCode(host.scAddress)
	totalGasConsumed := input.GasProvided

	defer func() {
		host.UseGas(totalGasConsumed)
	}()

	gasLeft, err := host.deductInitialCodeCost(
		input.GasProvided,
		contract,
		0, // create cost was elrady taken care of. as it is different for ethereum and elrond
		host.GasSchedule().BaseOperationCost.StorePerByte,
	)
	if err != nil {
		return err
	}

	newInstance, err := wasmer.NewMeteredInstance(contract, gasLeft)
	if err != nil {
		host.UseGas(input.GasProvided)
		return err
	}

	idContext := arwen.AddHostContext(host)
	oldInstance := host.instance
	host.instance = newInstance
	defer func() {
		host.instance = oldInstance
		newInstance.Clean()
		arwen.RemoveHostContext(idContext)
	}()

	newInstance.SetContextData(unsafe.Pointer(&idContext))

	if host.isInitFunctionCalled() {
		return ErrInitFuncCalledInRun
	}

	function, ok := newInstance.Exports[host.callFunction]
	if !ok {
		return ErrFuncNotFound
	}

	result, err := function()
	if err != nil {
		return ErrFunctionRunError
	}

	if host.returnCode != vmcommon.Ok {
		return ErrReturnCodeNotOk
	}

	convertedResult := arwen.ConvertReturnValue(result)
	host.Finish(convertedResult.Bytes())

	totalGasConsumed = input.GasProvided - gasLeft - newInstance.GetPointsUsed()

	return nil
}

func (host *vmContext) ExecuteOnSameContext(input *vmcommon.ContractCallInput) error {
	currVmInput := host.vmInput
	currScAddress := host.scAddress
	currCallFunction := host.callFunction

	host.vmInput = input.VMInput
	host.scAddress = input.RecipientAddr
	host.callFunction = input.Function

	err := host.execute(input)

	host.vmInput = currVmInput
	host.scAddress = currScAddress
	host.callFunction = currCallFunction

	return err
}

func (host *vmContext) copyToNewContext() *vmContext {
	newContext := vmContext{
		BigIntContainer: host.BigIntContainer,
		logs:            host.logs,
		readOnly:        host.readOnly,
		storageUpdate:   host.storageUpdate,
		outputAccounts:  host.outputAccounts,
		returnData:      host.returnData,
		returnCode:      host.returnCode,
		selfDestruct:    host.selfDestruct,
	}

	return &newContext
}

func (host *vmContext) copyFromContext(currContext *vmContext) {
	host.BigIntContainer = currContext.BigIntContainer
	host.readOnly = currContext.readOnly
	host.returnCode = currContext.returnCode
	host.returnData = append(host.returnData, currContext.returnData...)
	host.refund += currContext.refund
	host.returnCode = currContext.returnCode

	for key, log := range currContext.logs {
		host.logs[key] = log
	}

	for key, storageUpdate := range currContext.storageUpdate {
		if _, ok := host.storageUpdate[key]; !ok {
			host.storageUpdate[key] = storageUpdate
			continue
		}

		for internKey, internStore := range storageUpdate {
			host.storageUpdate[key][internKey] = internStore
		}
	}

	host.outputAccounts = currContext.outputAccounts
	host.returnData = append(host.returnData, currContext.returnData...)
	host.returnCode = currContext.returnCode

	for key, selfDestruct := range currContext.selfDestruct {
		host.selfDestruct[key] = selfDestruct
	}
}

func (host *vmContext) ExecuteOnDestContext(input *vmcommon.ContractCallInput) error {
	currVmInput := host.vmInput
	currScAddress := host.scAddress
	currCallFunction := host.callFunction

	currContext := host.copyToNewContext()

	host.vmInput = input.VMInput
	host.scAddress = input.RecipientAddr
	host.callFunction = input.Function

	host.initInternalValues()
	err := host.execute(input)

	host.copyFromContext(currContext)
	host.vmInput = currVmInput
	host.scAddress = currScAddress
	host.callFunction = currCallFunction

	return err
}

func (host *vmContext) ReturnData() [][]byte {
	return host.returnData
}

func (host *vmContext) ClearReturnData() {
	host.returnData = make([][]byte, 0)
}

// The first four bytes is the method selector. The rest of the input data are method arguments in chunks of 32 bytes.
// The method selector is the kecccak256 hash of the method signature.
func (host *vmContext) createETHCallInput() []byte {
	newInput := make([]byte, 0)

	if len(host.callFunction) > 0 {
		hashOfFunction, err := host.cryptoHook.Keccak256(host.callFunction)
		if err != nil {
			return nil
		}

		methodSelectors, err := hex.DecodeString(hashOfFunction)
		if err != nil {
			return nil
		}

		newInput = append(newInput, methodSelectors[0:4]...)
	}

	for _, arg := range host.vmInput.Arguments {
		paddedArg := make([]byte, arwen.ArgumentLenEth)
		copy(paddedArg[arwen.ArgumentLenEth-len(arg):], arg)
		newInput = append(newInput, paddedArg...)
	}

	return newInput
}<|MERGE_RESOLUTION|>--- conflicted
+++ resolved
@@ -370,10 +370,6 @@
 			Topics:  value.topics,
 		}
 
-<<<<<<< HEAD
-=======
-		logEntry.Topics = value.topics
->>>>>>> bf78086b
 		vmOutput.Logs = append(vmOutput.Logs, logEntry)
 	}
 
@@ -627,13 +623,10 @@
 }
 
 func (host *vmContext) BlockHash(number int64) []byte {
-<<<<<<< HEAD
-=======
 	if number < 0 {
 		fmt.Printf("BlockHash nonce cannot be negative\n")
 		return nil
 	}
->>>>>>> bf78086b
 	block, err := host.blockChainHook.GetBlockhash(uint64(number))
 
 	if err != nil {
