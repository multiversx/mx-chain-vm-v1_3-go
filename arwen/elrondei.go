--- conflicted
+++ resolved
@@ -629,16 +629,11 @@
 //export bigIntIsInt64
 func bigIntIsInt64(context unsafe.Pointer, destination int32) int32 {
 	instCtx := wasmer.IntoInstanceContext(context)
-<<<<<<< HEAD
-	log := loadBytes(instCtx.Memory(), pointer, length)
-	fmt.Println(string(log))
-=======
 	hostContext := getHostContext(instCtx.Data())
 	if hostContext.BigIsInt64(destination) {
 		return 1
 	}
 	return 0
->>>>>>> c95a6cfe
 }
 
 //export bigIntGetInt64
